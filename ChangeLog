<<<<<<< HEAD
236.	[bug]		naokikambe
	Resolved that the stats module wasn't configurable in bindctl in
	spite of its having configuration items. The configuration part
	was removed from the original spec file "stats.spec" and was
	placed in a new spec file "stats-schema.spec". Because it means
	definitions of statistics items. The command part is still
	there. Thus stats module currently has no its own configuration,
	and the items in "stats-schema.spec" are neither visible nor
	configurable through bindctl. "stats-schema.spec" is shared with
	stats module and stats-httpd module, and maybe with other
	statistical modules in future. "stats.spec" has own configuration
	and commands of stats module, if it requires.
	(Trac#719, git xxxxxxxxxxxxxxxxxxxxxxxxxxxxxxxxxxxxxxxx)
=======
236.	[func]		jelte
	C++ client side of configuration now uses BIND10 logging system.
	It also has improved error handling when communicating with the
	rest of the system.
	(Trac #743, git 86632c12308c3ed099d75eb828f740c526dd7ec0)
>>>>>>> 97a0938c

235.	[func]		jinmei
	libdns++: added support for TSIG signing and verification.  It can
	be done using a newly introduced TSIGContext class.
	Note: we temporarily disabled support for truncated signature
	and modified some part of the code introduced in #226 accordingly.
	We plan to fix this pretty soon.
	(Trac #812, git ebe0c4b1e66d359227bdd1bd47395fee7b957f14)
	(Trac #871, git 7c54055c0e47c7a0e36fcfab4b47ff180c0ca8c8)
	(Trac #813, git ffa2f0672084c1f16e5784cdcdd55822f119feaa)
	(Trac #893, git 5aaa6c0f628ed7c2093ecdbac93a2c8cf6c94349)

234.	[func]      jerry
	src/bin/xfrin: update xfrin to use TSIG. Currently it only supports
	sending a signed TSIG request or SOA request.
	(Trac #815, git a892818fb13a1839c82104523cb6cb359c970e88)

233.	[func]      stephen
	Added new-style logging statements to the NSAS code.
	(Trac #745, git ceef68cd1223ae14d8412adbe18af2812ade8c2d)

232.	[func]      stephen
	To facilitate the writing of extended descriptions in message files,
	altered the message file format.  The message is now flagged with a "%"
	as the first non-blank character in the line and the lines in the
	extended description are no longer preceded by a "+".
	(Trac #900, git b395258c708b49a5da8d0cffcb48d83294354ba3)

231.	[func]*     vorner
	The logging interface changed slightly. We use
	logger.foo(MESSAGE_ID).arg(bar); instead of logger.foo(MESSAGE_ID, bar);
	internally. The message definitions use '%1,%2,...' instead of '%s,%d',
	which allows us to cope better with mismatched placeholders and allows
	reordering of them in case of translation.
	(Trac901, git 4903410e45670b30d7283f5d69dc28c2069237d6)

230.	[bug]		naokikambe
	Removed too repeated verbose messages in two cases of:
	 - when auth sends statistics data to stats
	 - when stats receives statistics data from other modules
	(Trac#620, git 0ecb807011196eac01f281d40bc7c9d44565b364)

229.	[doc]		jreed
	Add manual page for b10-host.
	(git a437d4e26b81bb07181ff35a625c540703eee845)

228.	[func]*		jreed
	The host tool is renamed to b10-host. While the utility is
	a work in progress, it is expected to now be shipped with
	tarballs. Its initial goal was to be a host(1) clone,
	rewritten in C++ from scratch and using BIND 10's libdns++.
	It now supports the -a (any), -c class, -d (verbose) switches
	and has improved output.
	(Trac #872, git d846851699d5c76937533adf9ff9d948dfd593ca)

227.	[build]		jreed
	Add missing libdns++ rdata files for the distribution (this
	fixes distcheck error). Change three generated libdns++
	headers to "nodist" so they aren't included in the distribution
	(they were mistakenly included in last tarball).

226.	[func]*		jelte
	Introduced an API for cryptographic operations. Currently it only
	supports HMAC, intended for use with TSIG. The current
	implementation uses Botan as the backend library.
	This introduces a new dependency, on Botan.  Currently only Botan
	1.8.x works; older or newer versions don't.
	(Trac #781, git 9df42279a47eb617f586144dce8cce680598558a)

225.	[func]		naokikambe
	Added the HTTP/XML interface(b10-stats-httpd) to the
	statistics feature in BIND 10. b10-stats-httpd is a standalone
	HTTP server and it requests statistics data to the stats
	daemon(b10-stats) and sends it to HTTP clients in XML
	format. Items of the data collected via b10-stats-httpd
	are almost equivalent to ones which are collected via
	bindctl. Since it also can send XSL(Extensible Stylessheet
	Language) document and XSD(XML Schema definition) document,
	XML document is human-friendly to view through web browsers
	and its data types are strictly defined.
	(Trac #547, git 1cbd51919237a6e65983be46e4f5a63d1877b1d3)

224.	[bug]		jinmei
	b10-auth, src/lib/datasrc: inconsistency between the hot spot
	cache and actual data source could cause a crash while query
	processing.  The crash could happen, e.g., when an sqlite3 DB file
	is being updated after a zone transfer while b10-auth handles a
	query using the corresponding sqlite3 data source.
	(Trac #851, git 2463b96680bb3e9a76e50c38a4d7f1d38d810643)

223.	[bug]		feng
	If ip address or port isn't usable for name server, name
	server process won't exist and give end user chance to
	reconfigure them.
	(Trac #775, git 572ac2cf62e18f7eb69d670b890e2a3443bfd6e7)

222.	[bug]		jerry
	src/lib/zonemgr: Fix a bug that xfrin not checking for new copy of
	zone on startup.  Imposes some random jitters to avoid many zones
	need to do refresh at the same time.
	(Trac #387, svn 9140fab9bab5f6502bd15d391fd51ac078b0b89b)

221.	[func]*		jerry
	src/lib/util: Create C++ utility library.
	(Trac #749, git 084d1285d038d31067f8cdbb058d626acf03566d)

220.	[func]		stephen
	Added the 'badpacket' program for testing; it sends a set of
	(potentially) bad packets to a nameserver and prints the responses.
	(Trac #703, git 1b666838b6c0fe265522b30971e878d9f0d21fde)

219.	[func]		ocean
	src/lib: move some dns related code out of asiolink library to
	asiodns library
	(Trac #751, git 262ac6c6fc61224d54705ed4c700dadb606fcb1c)

218.	[func]		jinmei
	src/lib/dns: added support for RP RDATA.
	(Trac #806, git 4e47d5f6b692c63c907af6681a75024450884a88)

217.	[bug]		jerry
	src/lib/dns/python: Use a signed version of larger size of
	integer and perform more strict range checks with
	PyArg_ParseTuple() in case of overflows.
	(Trac #363, git ce281e646be9f0f273229d94ccd75bf7e08d17cf)

216.	[func]		vorner
	The BIND10_XFROUT_SOCKET_FILE environment variable can be
	used to specify which socket should be used for communication
	between b10-auth and b10-xfrout. Mostly for testing reasons.
	(Trac #615, git 28b01ad5bf72472c824a7b8fc4a8dc394e22e462)

215.	[func]		vorner
	A new process, b10-sockcreator, is added, which will create
	sockets for the rest of the system.  It is the only part
	which will need to keep the root privileges. However, only
	the process exists, nothing can talk to it yet.
	(Trac #366, git b509cbb77d31e388df68dfe52709d6edef93df3f)

214.	[func]*		vorner
	Zone manager no longer thinks it is secondary master for
	all zones in the database. They are listed in
	Zonemgr/secondary_zones configuration variable (in the form
	[{"name": "example.com", "class": "IN"}]).
	(Trac #670, git 7c1e4d5e1e28e556b1d10a8df8d9486971a3f052)

213.	[bug]		naokikambe
	Solved incorrect datetime of "bind10.boot_time" and also
	added a new command "sendstats" for Bob. This command is
	to send statistics data to the stats daemon immediately.
	The solved problem is that statistics data doesn't surely
	reach to the daemon because Bob sent statistics data to
	the daemon while it is starting. So the daemon invokes the
	command for Bob after it starts up. This command is also
	useful for resending statistics data via bindctl manually.
	(Trac #521, git 1c269cbdc76f5dc2baeb43387c4d7ccc6dc863d2)

212.	[bug]		naokikambe
	Fixed that the ModuleCCSession object may group_unsubscribe in the
	closed CC session in being deleted.
	(Trac #698, git 0355bddc92f6df66ef50b920edd6ec3b27920d61)

211.	[func]		shane
	Implement "--brittle" option, which causes the server to exit
	if any of BIND 10's processes dies.
	(Trac #788, git 88c0d241fe05e5ea91b10f046f307177cc2f5bc5)

210.	[bug]		jerry
	src/bin/auth: fixed a bug where type ANY queries don't provide
	additional glue records for ANSWER section.
	(Trac #699, git 510924ebc57def8085cc0e5413deda990b2abeee)

bind10-devel-20110322 released on March 22, 2011

209.	[func]		jelte
	Resolver now uses the NSAS when looking for a nameserver to
	query for any specific zone. This also includes keeping track of
	the RTT for that nameserver.
	(Trac #495, git 76022a7e9f3ff339f0f9f10049aa85e5784d72c5)

208.	[bug]*		jelte
	Resolver now answers REFUSED on queries that are not for class IN.
	This includes the various CH TXT queries, which will be added
	later.
	(git 012f9e78dc611c72ea213f9bd6743172e1a2ca20)

207.	[func]		jelte
	Resolver now starts listening on localhost:53 if no configuration
	is set.
	(Trac #471, git 1960b5becbba05570b9c7adf5129e64338659f07)

206.	[func]		shane
	Add the ability to list the running BIND 10 processes using the
	command channel. To try this, use "Boss show_processes".
	(Trac #648, git 451bbb67c2b5d544db2f7deca4315165245d2b3b)

205.	[bug]		jinmei
	b10-auth, src/lib/datasrc: fixed a bug where b10-auth could return
	an empty additional section for delegation even if some glue is
	crucial when it fails to find some other glue records in its data
	source.
	(Trac #646, git 6070acd1c5b2f7a61574eda4035b93b40aab3e2b)

204.	[bug]		jinmei
	b10-auth, src/lib/datasrc: class ANY queries were not handled
	correctly in the generic data source (mainly for sqlite3).  It
	could crash b10-auth in the worst case, and could result in
	incorrect responses in some other cases.
	(Trac #80, git c65637dd41c8d94399bd3e3cee965b694b633339)

203.	[bug]		zhang likun
	Fix resolver cache memory leak: when cache is destructed, rrset
	and message entries in it are not destructed properly.
	(Trac #643, git aba4c4067da0dc63c97c6356dc3137651755ffce)

202.	[func]		vorner
	It is possible to specify a different directory where we look for
	configuration files (by -p) and different configuration file to
	use (-c).  Also, it is possible to specify the port on which
	cmdctl should listen (--cmdctl-port).
	(Trac #615, git 5514dd78f2d61a222f3069fc94723ca33fb3200b)

201.	[bug]		jerry
	src/bin/bindctl: bindctl doesn't show traceback on shutdown.
	(Trac #588, git 662e99ef050d98e86614c4443326568a0b5be437)

200.	[bug]		Jelte
	Fixed a bug where incoming TCP connections were not closed.
	(Trac #589, git 1d88daaa24e8b1ab27f28be876f40a144241e93b)

199.	[func]		ocean
	Cache negative responses (NXDOMAIN/NODATA) from authoritative
	server for recursive resolver.
	(Trac #493, git f8fb852bc6aef292555063590c361f01cf29e5ca)

198.	[bug]		jinmei
	b10-auth, src/lib/datasrc: fixed a bug where hot spot cache failed
	to reuse cached SOA for negative responses.  Due to this bug
	b10-auth returned SERVFAIL when it was expected to return a
	negative response immediately after a specific SOA query for
	the zone.
	(Trac #626, git 721a53160c15e8218f6798309befe940b9597ba0)

197.	[bug]		zhang likun
	Remove expired message and rrset entries when looking up them
	in cache, touch or remove the rrset entry in cache properly
	when doing lookup or update.
	(Trac #661, git 9efbe64fe3ff22bb5fba46de409ae058f199c8a7)

196.	[bug]		jinmei
	b10-auth, src/lib/datasrc: the backend of the in-memory data
	source could not handle the root name.  As a result b10-auth could
	not work as a root server when using the in-memory data source.
	(Trac #683, git 420ec42bd913fb83da37b26b75faae49c7957c46)

195.	[func]		stephen
	Resolver will now re-try a query over TCP if a response to a UDP
	query has the TC bit set.
	(Trac #499, git 4c05048ba059b79efeab53498737abe94d37ee07)

194.	[bug]		vorner
	Solved a 100% CPU usage problem after switching addresses in b10-auth
	(and possibly, but unconfirmed, in b10-resolver). It was caused by
	repeated reads/accepts on closed socket (the bug was in the code for a
	long time, recent changes made it show).
	(Trac #657, git e0863720a874d75923ea66adcfbf5b2948efb10a)

193.	[func]*		jreed
	Listen on the IPv6 (::) and IPv4 (0.0.0.0) wildcard addresses
	for b10-auth. This returns to previous behavior prior to
	change #184. Document the listen_on configuration in manual.
	(Trac #649, git 65a77d8fde64d464c75917a1ab9b6b3f02640ca6)

192.	[func]*		jreed
	Listen on standard domain port 53 for b10-auth and
	b10-resolver.
	(Trac #617, #618, git 137a6934a14cf0c5b5c065e910b8b364beb0973f)

191.	[func]		jinmei
	Imported system test framework of BIND 9.  It can be run by
	'make systest' at the top source directory.  Notes: currently it
	doesn't work when built in a separate tree.  It also requires
	perl, an inherited dependency from the original framework.
	Also, mainly for the purpose of tests, a new option "--pid-file"
	was added to BoB, with which the boss process will dump its PID
	to the specified file.
	(Trac #606, git 6ac000df85625f5921e8895a1aafff5e4be3ba9c)

190.	[func]		jelte
	Resolver now sets random qids on outgoing queries using
	the boost::mt19937 prng.
	(Trac #583, git 5222b51a047d8f2352bc9f92fd022baf1681ed81)

189.	[bug]		jreed
	Do not install the log message compiler.
	(Trac #634, git eb6441aca464980d00e3ff827cbf4195c5a7afc5)

188.	[bug]		zhang likun
	Make the rrset trust level ranking algorithm used by
	isc::cache::MessageEntry::getRRsetTrustLevel() follow RFC2181
	section 5.4.1.
	(Trac #595 git 19197b5bc9f2955bd6a8ca48a2d04472ed696e81)

187.	[bug]		zhang likun
	Fix the assert error in class isc::cache::RRsetCache by adding the
	check for empty pointer and test case for it.
	(Trac #638, git 54e61304131965c4a1d88c9151f8697dcbb3ce12)

186.	[bug]		jelte
	b10-resolver could stop with an assertion failure on certain kinds
	of messages (there was a problem in error message creation). This
	fixes that.
	(Trac #607, git 25a5f4ec755bc09b54410fcdff22691283147f32)

185.	[bug]		vorner
	Tests use port from private range (53210), lowering chance of
	a conflict with something else (eg. running bind 10).
	(Trac #523, git 301da7d26d41e64d87c0cf72727f3347aa61fb40)

184.	[func]*		vorner
	Listening address and port configuration of b10-auth is the same as
	for b10-resolver now. That means, it is configured through bindctl
	at runtime, in the Auth/listen_on list, not through command line
	arguments.
	(Trac #575, #576, git f06ce638877acf6f8e1994962bf2dbfbab029edf)

183.	[bug]		jerry
	src/bin/xfrout: Enable parallel sessions between xfrout server and
	muti-Auth. The session needs to be created only on the first time
	or if an error occur.
	(Trac #419, git 1d60afb59e9606f312caef352ecb2fe488c4e751)

182.	[func]		jinmei
	Support cppcheck for static code check on C++ code.  If cppcheck
	is available, 'make cppcheck' on the top source directory will run
	the checker and should cleanly complete with an exit code of 0
	(at least with cppcheck 1.47).
	Note: the suppression list isn't included in the final
	distributions.  It should be created by hand or retrieved from
	the git repository.
	(Trac #613, git b973f67520682b63ef38b1451d309be9f4f4b218)

181.	[func]		feng
	Add stop interface into dns server, so we can stop each running
	server individually. With it, user can reconfigure her running server
	with different ip address or port.
	(Trac #388, git 6df94e2db856c1adc020f658cc77da5edc967555)

180.	[build]		jreed
	Fix custom DESTDIR for make install. Patch from Jan Engelhardt.
	(Trac #629, git 5ac67ede03892a5eacf42ce3ace1e4e376164c9f)

bind10-devel-20110224 released on February 24, 2011

179.	[func]		vorner
	It is possible to start and stop resolver and authoritative
	server without restart of the whole system. Change of the
	configuration (Boss/start_auth and Boss/start_resolver) is
	enough.
	(Trac #565, git 0ac0b4602fa30852b0d86cc3c0b4730deb1a58fe)

178.	[func]		jelte
	Resolver now makes (limited) use of the cache
	(Trac #491, git 8b41f77f0099ddc7ca7d34d39ad8c39bb1a8363c)

177.	[func]		stephen
	The upstream fetch code in asiolink is now protocol agnostic to
	allow for the addition of fallback to TCP if a fetch response
	indicates truncation.
	(Trac #554, git 9739cbce2eaffc7e80640db58a8513295cf684de)

176.	[func]		likun
	src/lib/cache: Rename one interface: from lookupClosestRRset()
	to lookupDeepestNS(), and remove one parameter of it.
	(Trac #492, git ecbfb7cf929d62a018dd4cdc7a841add3d5a35ae)

175.	[bug]		jerry
	src/bin/xfrout: Xfrout use the case-sensitive mode to compress
	names in an AXFR massage.
	(Trac #253, git 004e382616150f8a2362e94d3458b59bb2710182)

174.	[bug]*		jinmei
	src/lib/dns: revised dnssectime functions so that they don't rely
	on the time_t type (whose size varies on different systems, which
	can lead to subtle bugs like some form of "year 2038 problem").
	Also handled 32-bit wrap around issues more explicitly, with more
	detailed tests.  The function API has been changed, but the effect
	should be minimal because these functions are mostly private.
	(Trac #61, git 09ece8cdd41c0f025e8b897b4883885d88d4ba5d)

173.	[bug]		jerry
	python/isc/notify: A notify_out test fails without network
	connectivity, encapsulate the socket behavior using a mock
	socket class to fix it.
	(Trac #346, git 319debfb957641f311102739a15059f8453c54ce)

172.	[func]		jelte
	Improved the bindctl cli in various ways, mainly concerning
	list and map item addressing, the correct display of actual values,
	and internal help.
	(Trac #384, git e5fb3bc1ed5f3c0aec6eb40a16c63f3d0fc6a7b2)

171.	[func]		vorner
	b10-auth, src/lib/datasrc: in memory data source now works as a
	complete data source for authoritative DNS servers and b10-auth
	uses it.  It still misses major features, however, including
	DNSSEC support and zone transfer.
	(Last Trac #553, but many more,
	git 6f031a09a248e7684723c000f3e8cc981dcdb349)

170.	[bug]		jinmei
	Tightened validity checks in the NSEC3 constructors, both "from
	"text" and "from wire".  Specifically, wire data containing
	invalid type bitmaps or invalid lengths of salt or hash is now
	correctly rejected.
	(Trac #117, git 9c690982f24fef19c747a72f43c4298333a58f48)

169.	[func]		jelte
	Added a basic implementation for a resolver cache (though not
	used yet).
	(Trac #449, git 8aa3b2246ae095bbe7f855fd11656ae3bdb98986)

168.	[bug]		vorner
	Boss no longer has the -f argument, which was undocumented and
	stayed as a relict of previous versions, currently causing only
	strange behaviour.
	(Trac #572, git 17f237478961005707d649a661cc72a4a0d612d4)

167.	[bug]		naokikambe
	Fixed failure of termination of msgq_test.py with python3
	coverage (3.3.1).
	(Trac #573, git 0e6a18e12f61cc482e07078776234f32605312e5)

166.	[func]		jelte
	The resolver now sends back a SERVFAIL when there is a client
	timeout (timeout_client config setting), but it will not stop
	resolving (until there is a lookup timeout or a result).
	(Trac #497 and #489, git af0e5cd93bebb27cb5c4457f7759d12c8bf953a6)

165.	[func]		jelte
	The resolver now handles CNAMEs, it will follow them, and include
	them in the answer. The maximum length of CNAME chains that is
	supported is 16.
	(Trac #497, git af0e5cd93bebb27cb5c4457f7759d12c8bf953a6)

164.	[bug]		y-aharen
	IntervalTimer: Modified the interface to accept interval in
	milliseconds. It shortens the time of the tests of IntervalTimer.
	(Trac #452, git c9f6acc81e24c4b8f0eb351123dc7b43f64e0914)

163.	[func]		vorner
	The pimpl design pattern is used in UDPServer, with a shared
	pointer. This makes it smaller to copy (which is done a lot as a
	sideeffect of being coroutine) and speeds applications of this
	class (notably b10-auth) up by around 10%.
	(Trac #537, git 94cb95b1d508541201fc064302ba836164d3cbe6)

162.	[func]		stephen
	Added C++ logging, allowing logging at different severities.
	Code specifies the message to be logged via a symbol, and the
	logging code picks up the message from an in-built dictionary.
	The contents of the dictionary can be replaced at run-time by
	locale-specific messages.  A message compiler program is provided
	to create message header files and supply the default messages.
	(Trac #438, git 7b1606cea7af15dc71f5ec1d70d958b00aa98af7)

161.	[func]		stephen
	Added ResponseScrubber class to examine response from
	a server and to remove out-of-bailiwick RRsets.  Also
	does cross-section checks to ensure consistency.
	(Trac #496, git b9296ca023cc9e76cda48a7eeebb0119166592c5)

160.	[func]		jelte
  	Updated the resolver to take 3 different timeout values;
	timeout_query for outstanding queries we sent while resolving
	timeout_client for sending an answer back to the client
	timeout_lookup for stopping the resolving
	(currently 2 and 3 have the same final effect)
	(Trac #489, git 578ea7f4ba94dc0d8a3d39231dad2be118e125a2)

159.	[func]		smann
	The resolver now has a configurable set of root servers to start
	resolving at (called root_addresses). By default these are not
	(yet) filled in. If empty, a hardcoded address for f-root will be
	used right now.
	(Trac #483, git a07e078b4feeb01949133fc88c9939254c38aa7c)

158.	[func]		jelte
	The Resolver module will now do (very limited) resolving, if not
	set to forwarding mode (i.e. if the configuration option
	forward_addresses is left empty). It only supports referrals that
	contain glue addresses at this point, and does no other processing
	of authoritative answers.
	(Trac #484, git 7b84de4c0e11f4a070e038ca4f093486e55622af)

157.	[bug]		vorner
	One frozen process no longer freezes the whole b10-msgq. It caused the
	whole system to stop working.
	(Trac #420, git 93697f58e4d912fa87bc7f9a591c1febc9e0d139)

156.	[func]		stephen
	Added ResponseClassifier class to examine response from
	a server and classify it into one of several categories.
	(Trac #487, git 18491370576e7438c7893f8551bbb8647001be9c)

bind10-devel-20110120 released on January 20, 2011

155.	[doc]		jreed
	Miscellaneous documentation improvements for man pages and
	the guide, including auth, resolver, stats, xfrout, and
	zonemgr.  (git c14c4741b754a1eb226d3bdc3a7abbc4c5d727c0)

154.	[bug]		jinmei
	b10-xfrin/b10-zonemgr: Fixed a bug where these programs didn't
	receive command responses from CC sessions.  Eventually the
	receive buffer became full, and many other components that rely
	on CC channels would stall (as noted in #420 and #513).  This is
	an urgent care fix due to the severity of the problem; we'll need
	to revisit it for cleaner fix later.
	(Trac #516, git 62c72fcdf4617e4841e901408f1e7961255b8194)

153.	[bug]		jelte
	b10-cfgmgr: Fixed a bug where configuration updates sometimes
	lost previous settings in the configuration manager.
	(Trac #427, git 2df894155657754151e0860e2ca9cdbed7317c70)

152.	[func]*		jinmei
	b10-auth: Added new configuration variable "statistics-interval"
	to allow the user to change the timer interval for periodic
	statistics updates.  The update can also be disabled by setting
	the value to 0.  Disabling statistics updates will also work as
	a temporary workaround of a known issue that b10-auth can block in
	sending statistics and stop responding to queries as a result.
	(Trac #513, git 285c5ee3d5582ed6df02d1aa00387f92a74e3695)

151.	[bug]		smann
	lib/log/dummylog.h: 
	lib/log/dummylog.cc: Modify dlog so that it takes an optional
	2nd argument of type bool (true or false). This flag, if
	set, will cause the message to be printed whether or not
	-v is chosen.
        (Trac #432, git 880220478c3e8702d56d761b1e0b21b77d08ee5a)

150.	[bug]		jelte
	b10-cfgmgr: No longer save the configuration on exit. Configuration
	is already saved if it is changed successfully, so writing it on
	exit (and hence, when nothing has changed too) is unnecessary and
	may even cause problems.
	(Trac #435, git fd7baa38c08d54d5b5f84930c1684c436d2776dc)

149.	[bug]		jelte
	bindctl: Check if the user session has disappeared (either by a
	timeout or by a server restart), and reauthenticate if so. This
	fixes the 'cmdctl not running' problem.
        (Trac #431, git b929be82fec5f92e115d8985552f84b4fdd385b9)

148.	[func]		jelte
	bindctl: Command results are now pretty-printed (i.e. printed in
	a more readable form). Empty results are no longer printed at all
	(used to print '{}'), and the message
	'send the command to cmd-ctrl' has also been removed.
	(git 3954c628c13ec90722a2d8816f52a380e0065bae)

147.	[bug]		jinmei
	python/isc/config: Fixed a bug that importing custom configuration
	(in b10-config.db) of a remote module didn't work.
	(Trac #478, git ea4a481003d80caf2bff8d0187790efd526d72ca)

146.	[func]		jelte
	Command arguments were not validated internally against their
	specifications. This change fixes that (on the C++ side, Python
	side depends on an as yet planned addition). Note: this is only
	an added internal check, the cli already checks format.
	(Trac #473, git 5474eba181cb2fdd80e2b2200e072cd0a13a4e52)

145.	[func]*		jinmei
	b10-auth: added a new command 'loadzone' for (re)loading a
	specific zone.  The command syntax is generic but it is currently
	only feasible for class IN in memory data source.  To reload a
	zone "example.com" via bindctl, execute the command as follows:
	> Auth loadzone origin = example.com
	(Trac #467 git 4f7e1f46da1046de527ab129a88f6aad3dba7562
	from 1d7d3918661ba1c6a8b1e40d8fcbc5640a84df12)

144.	[build]		jinmei
	Introduced a workaround for clang++ build on FreeBSD (and probably
	some other OSes).  If building BIND 10 fails with clang++ due to
	a link error about "__dso_handle", try again from the configure
	script with CXX_LIBTOOL_LDFLAGS=-L/usr/lib (the path actually
	doesn't matter; the important part is the -L flag).  This
	workaround is not automatically enabled as it's difficult to
	detect the need for it dynamically, and must be enabled via the
	variable by hand.
	(Trac #474, git cfde436fbd7ddf3f49cbbd153999656e8ca2a298)

143.	[build]		jinmei
	Fixed build problems with clang++ in unit tests due to recent
	changes.  No behavior change. (Trac #448, svn r4133)

142.	[func]		jinmei
	b10-auth: updated query benchmark so that it can test in memory
	data source.  Also fixed a bug that the output buffer isn't
	cleared after query processing, resulting in misleading results
	or program crash.  This is a regression due to change #135.
	(Trac #465, svn r4103)

141.	[bug]		jinmei
	b10-auth: Fixed a bug that the authoritative server includes
	trailing garbage data in responses.  This is a regression due to
	change #135. (Trac #462, svn r4081)

140.	[func]		y-aharen
	src/bin/auth: Added a feature to count queries and send counter
	values to statistics periodically. To support it, added wrapping
	class of asio::deadline_timer to use as interval timer.
	The counters can be seen using the "Stats show" command from
	bindctl.  The result would look like:
	  ... "auth.queries.tcp": 1, "auth.queries.udp": 1 ...
	Using the "Auth sendstats" command you can make b10-auth send the
	counters to b10-stats immediately.
	(Trac #347, svn r4026)

139.	[build]		jreed
	Introduced configure option and make targets for generating
	Python code coverage report. This adds new make targets:
	report-python-coverage and clean-python-coverage. The C++
	code coverage targets were renamed to clean-cpp-coverage
	and report-cpp-coverage. (Trac #362, svn r4023)

138.	[func]*		jinmei
	b10-auth: added a configuration interface to support in memory
	data sources.  For example, the following command to bindctl
	will configure a memory data source containing the "example.com"
	zone with the zone file named "example.com.zone":
	> config set Auth/datasources/ [{"type": "memory", "zones": \
	 [{"origin": "example.com", "file": "example.com.zone"}]}]
	By default, the memory data source is disabled; it must be
	configured explicitly.  To disable it again, specify a null list
	for Auth/datasources:
	> config set Auth/datasources/ []
	Notes: it's currently for class IN only.  The zone files are not
	actually loaded into memory yet (which will soon be implemented).
	This is an experimental feature and the syntax may change in
	future versions.
	(Trac #446, svn r3998)

137.	[bug]		jreed
	Fix run_*.sh scripts that are used for development testing
	so they use a msgq socket file in the build tree.
	(Trac #226, svn r3989)

136.	[bug]		jelte
  	bindctl (and the configuration manager in general) now no longer
	accepts 'unknown' data; i.e. data for modules that it does not know
	about, or configuration items that are not specified in the .spec
	files.
	(Trac #202, svn r3967)

135.	[func]		each
	Add b10-resolver. This is an example recursive server that
	currently does forwarding only and no caching.
	(Trac #327, svn r3903)

134.	[func]		vorner
	b10-resolver supports timeouts and retries in forwarder mode.
	(Trac #401, svn r3660)

133.	[func]		vorner
	New temporary logging function available in isc::log. It is used by
	b10-resolver.
	(Trac #393, r3602)

132.	[func]		vorner
	The b10-resolver is configured through config manager.
	It has "listen_on" and "forward_addresses" options.
	(Trac #389, r3448)

131.	[func]		jerry
	src/lib/datasrc: Introduced two template classes RBTree and RBNode
	to provide the generic map with domain name as key and anything as
	the value. Because of some unresolved design issue, the new classes
	are only intended to be used by memory zone and zone table.
	(Trac #397, svn r3890)

130.	[func]		jerry
	src/lib/datasrc: Introduced a new class MemoryDataSrc to provide
	the general interface for memory data source.  For the initial
	implementation, we don't make it a derived class of AbstractDataSrc
	because the interface is so different (we'll eventually
	consider this as part of the generalization work).
	(Trac #422, svn r3866)

129.	[func]		jinmei
	src/lib/dns: Added new functions masterLoad() for loading master
	zone files.  The initial implementation can only parse a limited
	form of master files, but BIND 9's named-compilezone can convert
	any valid zone file into the acceptable form.
	(Trac #423, svn r3857)

128.	[build]		vorner
	Test for query name = '.', type = DS to authoritative nameserver
	for root zone was added.
	(Trac #85, svn r3836)

127.	[bug]		stephen
	During normal operation process termination and resurrection messages
	are now output regardless of the state of the verbose flag.
	(Trac #229, svn r3828)

126.	[func]		ocean
	The Nameserver Address Store (NSAS) component has been added. It takes
	care of choosing an IP address of a nameserver when a zone needs to be
	contacted.
	(Trac #356, Trac #408, svn r3823)

bind10-devel-20101201 released on December 01, 2010

125.	[func]		jelte
	Added support for addressing individual list items in bindctl
	configuration commands; If you have an element that is a list, you
	can use foo[X]		integer
	(starting at 0)
	(Trac #405, svn r3739)

124.	[bug]		jreed
	Fix some wrong version reporting. Now also show the version
	for the component and BIND 10 suite. (Trac #302, svn r3696)

123.	[bug]		jelte
	src/bin/bindctl printed values had the form of python literals
	(e.g. 'True'), while the input requires valid JSON (e.g. 'true').
	Output changed to JSON format for consistency. (svn r3694)

122.	[func]		stephen
	src/bin/bind10: Added configuration options to Boss to determine
	whether to start the authoritative server, recursive server (or
	both). A dummy program has been provided for test purposes.
	(Trac #412, svn r3676)

121.	[func]		jinmei
	src/lib/dns: Added support for TSIG RDATA.  At this moment this is
	not much of real use, however, because no protocol support was
	added yet.  It will soon be added. (Trac #372, svn r3649)

120.	[func]		jinmei
	src/lib/dns: introduced two new classes, TSIGKey and TSIGKeyRing,
	to manage TSIG keys. (Trac #381, svn r3622)

119.	[bug]		jinmei
	The master file parser of the python datasrc module incorrectly
	regarded a domain name beginning with a decimal number as a TTL
	specification.  This confused b10-loadzone and had it reject to
	load a zone file that contains such a name.
	Note: this fix is incomplete and the loadzone would still be
	confused if the owner name is a syntactically indistinguishable
	from a TTL specification.  This is part of a more general issue
	and will be addressed in Trac #413. (Trac #411, svn r3599)

118.	[func]		jinmei
	src/lib/dns: changed the interface of
	AbstractRRset::getRdataIterator() so that the internal
	cursor would point to the first RDATA automatically.  This
	will be a more intuitive and less error prone behavior.
	This is a backward compatible change. (Trac #410, r3595)

117.	[func]		jinmei
	src/lib/datasrc: added new zone and zone table classes for the
	support of in memory data source.  This is an intermediate step to
	the bigger feature, and is not yet actually usable in practice.
	(Trac #399, svn r3590)

116.	[bug]		jerry
	src/bin/xfrout: Xfrout and Auth will communicate by long tcp
	connection, Auth needs to make a new connection only on the first
	time or if an error occurred.
	(Trac #299, svn r3482)

115.	[func]*		jinmei
	src/lib/dns: Changed DNS message flags and section names from
	separate classes to simpler enums, considering the balance between
	type safety and usability.  API has been changed accordingly.
	More documentation and tests were provided with these changes.
	(Trac #358, r3439)

114.	[build]		jinmei
	Supported clang++.  Note: Boost >= 1.44 is required.
	(Trac #365, svn r3383)

113.	[func]*		zhanglikun
	Folder name 'utils'(the folder in /src/lib/python/isc/) has been
	renamed	to 'util'. Programs that used 'import isc.utils.process'
	now need to use 'import isc.util.process'. The folder
	/src/lib/python/isc/Util is removed since it isn't used by any
	program. (Trac #364, r3382)

112.	[func]		zhang likun
	Add one mixin class to override the naive serve_forever() provided
	in python library socketserver. Instead of polling for shutdown
	every poll_interval seconds, one socketpair is used to wake up
	the waiting server. (Trac #352, svn r3366)

111.	[bug]*		Vaner
	Make sure process xfrin/xfrout/zonemgr/cmdctl can be stopped
	properly when user enter "ctrl+c" or 'Boss shutdown' command
	through bindctl.  The ZonemgrRefresh.run_timer and
	NotifyOut.dispatcher spawn a thread themselves.
	(Trac #335, svn r3273)

110.	[func]		Vaner
	Added isc.net.check module to check ip addresses and ports for
	correctness and isc.net.addr to hold IP address. The bind10, xfrin
	and cmdctl programs are modified to use it.
	(Trac #353, svn r3240)

109.	[func]		naokikambe
	Added the initial version of the stats module for the statistics
	feature of BIND 10, which supports the restricted features and
	items and reports via bindctl command. (Trac #191, r3218)
	Added the document of the stats module, which is about how stats
	module collects the data (Trac #170, [wiki:StatsModule])

108.	[func]		jerry
	src/bin/zonemgr: Provide customizable configurations for
	lowerbound_refresh, lowerbound_retry, max_transfer_timeout and
	jitter_scope. (Trac #340, r3205)

107.	[func]		likun
	Remove the parameter 'db_file' for command 'retransfer' of
	xfrin module. xfrin.spec will not be generated by script.
	(Trac #329, r3171)

106.	[bug]		likun
	When xfrin can't connect with one zone's master, it should tell
	the bad news to zonemgr, so that zonemgr can reset the timer for
	that zone. (Trac #329, r3170)

105.	[bug]		Vaner
	Python processes: they no longer take 100% CPU while idle
	due to a busy loop in reading command session in a nonblocking way.
	(Trac #349, svn r3153), (Trac #382, svn r3294)

104.	[bug]		jerry
	bin/zonemgr: zonemgr should be attempting to refresh expired zones.
	(Trac #336, r3139)
 
103.	[bug]		jerry
	lib/python/isc/log: Fixed an issue with python logging,
	python log shouldn't die with OSError. (Trac #267, r3137)
 
102.	[build]		jinmei
	Disable threads in ASIO to minimize build time dependency.
	(Trac #345, r3100)

101.	[func]		jinmei
	src/lib/dns: Completed Opcode and Rcode implementation with more
	tests and documentation.  API is mostly the same but the
	validation was a bit tightened. (Trac #351, svn r3056)

100.	[func]		Vaner
	Python processes: support naming of python processes so
	they're not all called python3.
	(Trac #322, svn r3052)

99.	[func]*		jinmei
	Introduced a separate EDNS class to encapsulate EDNS related
	information more cleanly.  The related APIs are changed a bit,
	although it won't affect most of higher level applications.
	(Trac #311, svn r3020)

98.	[build]		jinmei
	The ./configure script now tries to search some common include
	paths for boost header files to minimize the need for explicit
	configuration with --with-boost-include. (Trac #323, svn r3006)

97.	[func]		jinmei
	Added a micro benchmark test for query processing of b10-auth.
	(Trac #308, svn r2982)

96.	[bug]		jinmei
	Fixed two small issues with configure: Do not set CXXFLAGS so that
	it can be customized; Make sure --disable-static works.
	(Trac #325, r2976)

bind10-devel-20100917 released on September 17, 2010 

95.	[doc]		jreed
	Add b10-zonemgr manual page. Update other docs to introduce
	this secondary manager. (Trac #341, svn r2951)

95.	[bug]		jreed
	bin/xfrout and bin/zonemgr: Fixed some stderr output.
	(Trac #342, svn r2949)

94.	[bug]		jelte
  	bin/xfrout:  Fixed a problem in xfrout where only 2 or 3 RRs
	were used per DNS message in the xfrout stream.
	(Trac #334, r2931)

93.	[bug]		jinmei
	lib/datasrc: A DS query could crash the library (and therefore,
	e.g. the authoritative server) if some RR of the same apex name
	is stored in the hot spot cache. (Trac #307, svn r2923)

92.	[func]*		jelte
	libdns_python (the python wrappers for libdns++) has been renamed
	to pydnspp (Python DNS++). Programs and libraries that used
	'import libdns_python' now need to use 'import pydnspp'.
	(Trac #314, r2902)

91.	[func]*		jinmei
	lib/cc: Use const pointers and const member functions for the API
	as much as possible for safer operations.  Basically this does not
	change the observable behavior, but some of the API were changed
	in a backward incompatible manner.  This change also involves more
	copies, but at this moment the overhead is deemed acceptable.
	(Trac #310, r2803)

90.	[build]		jinmei
	(Darwin/Mac OS X specific) Specify DYLD_LIBRARY_PATH for tests and
	experimental run under the source tree.  Without this loadable
	python modules refer to installation paths, which may confuse the
	operation due to version mismatch or even trigger run time errors
	due to missing libraries. (Trac #313, r2782)

89.	[build]		jinmei
	Generate b10-config.db for tests at build time so that the source
	tree does not have to be writable. (Trac #315, r2776)

88.	[func]		jelte
	Blocking reads on the msgq command channel now have a timeout
	(defaults to 4 seconds, modifiable as needed by modules).
	Because of this, modules will no longer block indefinitely
	if they are waiting for a message that is not sent for whatever
	reason. (Trac #296, r2761)

87.	[func]		zhanglikun
	lib/python/isc/notifyout: Add the feature of notify-out, when 
	zone axfr/ixfr finishing, the server will notify its slaves.
	(Trac #289, svn r2737)

86.	[func]		jerry
	bin/zonemgr: Added zone manager module. The zone manager is one 
	of the co-operating processes of BIND10, which keeps track of 
	timers and other information necessary for BIND10 to act as a 
	slave. (Trac #215, svn r2737)

85.	[build]*		jinmei
	Build programs using dynamic link by default.  A new configure
	option --enable-static-link is provided to force static link for
	executable programs.  Statically linked programs can be run on a
	debugger more easily and would be convenient for developers.
	(Trac #309, svn r2723)

bind10-devel-20100812 released on August 12, 2010

84.	[bug]		jinmei, jerry
	This is a quick fix patch for the issue: AXFR fails half the 
	time because of connection problems. xfrout client will make
	a new connection every time. (Trac #299, svn r2697)

83.	[build]*		jreed
	The configure --with-boost-lib option is removed. It was not
	used since the build included ASIO. (svn r2684)

82.	[func]		jinmei
	bin/auth: Added -u option to change the effective process user
	of the authoritative server after invocation.  The same option to
	the boss process will be propagated to b10-auth, too.
	(Trac #268, svn r2675)

81.	[func]		jinmei
	Added a C++ framework for micro benchmark tests.  A supplemental
	library functions to build query data for the tests were also
	provided. (Trac #241, svn r2664)

80.	[bug]		jelte
	bindctl no longer accepts configuration changes for unknown or
	non-running modules (for the latter, this is until we have a
	way to verify those options, at which point it'll be allowed
	again).
	(Trac #99, r2657)

79.	[func]		feng, jinmei
	Refactored the ASIO link interfaces to move incoming XFR and
	NOTIFY processing to the auth server class.  Wrapper classes for
	ASIO specific concepts were also provided, so that other BIND 10
	modules can (eventually) use the interface without including the
	ASIO header file directly.  On top of these changes, AXFR and
	NOTIFY processing was massively improved in terms of message
	validation and protocol conformance.  Detailed tests were provided
	to confirm the behavior.
	Note: Right now, NOTIFY doesn't actually trigger subsequent zone
	transfer due to security reasons. (Trac #221, r2565)

78.	[bug]		jinmei
	lib/dns: Fixed miscellaneous bugs in the base32 (hex) and hex
	(base16) implementation, including incorrect padding handling,
	parser failure in decoding with a SunStudio build, missing
	validation on the length of encoded hex string.  Test cases were
	more detailed to identify these bugs and confirm the fix.  Also
	renamed the incorrect term of "base32" to "base32hex".  This
	changed the API, but they are not intended to be used outside
	libdns++, so we don't consider it a backward incompatible change.
	(Trac #256, r2549)

77.	[func]		zhanglikun
	Make error message be more friendly when running cmdctl and it's 
	already running (listening on same port)(Trac #277, r2540)

76.	[bug]		jelte
	Fixed a bug in the handling of 'remote' config modules (i.e.
	modules that peek at the configuration of other modules), where
	they answered 'unknown command' to commands for those other
	modules. (Trac #278, r2506)

75.	[bug]		jinmei
	Fixed a bug in the sqlite3 data source where temporary strings
	could be referenced after destruction.  It caused various lookup
	failures with SunStudio build. (Trac #288, r2494)

74.	[func]*		jinmei
	Refactored the cc::Session class by introducing an abstract base
	class.  Test code can use their own derived mock class so that
	tests can be done without establishing a real CC session.  This
	change also modified some public APIs, mainly in the config
	module. (Trac #275, r2459)

73.	[bug]		jelte
  	Fixed a bug where in bindctl, locally changed settings were
	reset when the list of running modules is updated. (Trac #285,
	r2452)

72.	[build]		jinmei
	Added -R when linking python wrapper modules to libpython when
	possible.  This helps build BIND 10 on platforms that install
	libpython whose path is unknown to run-time loader.  NetBSD is a
	known such platform. (Trac #148, r2427)

71.	[func]		each
  	Add "-a" (address) option to bind10 to specify an address for
	the auth server to listen on.

70.	[func]		each
  	Added a hot-spot cache to libdatasrc to speed up access to
	repeatedly-queried data and reduce the number of queries to
	the underlying database; this should substantially improve
	performance.  Also added a "-n" ("no cache") option to
	bind10 and b10-auth to disable the cache if needed.
	(Trac #192, svn r2383)

bind10-devel-20100701 released on July 1, 2010

69.	[func]*		jelte
	Added python wrappers for libdns++ (isc::dns), and libxfr. This
	removes the dependency on Boost.Python. The wrappers don't
	completely implement all functionality, but the high-level API
	is wrapped, and current modules use it now.
	(Trac #181, svn r2361)

68.	[func]		zhanglikun
	Add options -c (--certificate-chain) to bindctl. Override class
	HTTPSConnection to support server certificate validation.
	Add support to cmdctl.spec file, now there are three configurable 
	items for cmdctl: 'key_file', 'cert_file' and 'accounts_file', 
	all of them can be changed in runtime.
	(Trac #127, svn r2357)

67.	[func]		zhanglikun
	Make bindctl's command parser only do minimal check.
	Parameter value can be a sequence of non-space characters,
	or a string surrounded by quotation marks (these marks can
	be a part of the value string in escaped form). Make error
	message be more friendly. (If there is some error in
	parameter's value, the parameter name will be provided).
	Refactor function login_to_cmdctl() in class BindCmdInterpreter:
	avoid using Exception to catch all exceptions.
	(Trac #220, svn r2356)

66.	[bug]		each
	Check for duplicate RRsets before inserting data into a message
	section; this, among other things, will prevent multiple copies
	of the same CNAME from showing up when there's a loop. (Trac #69,
	svn r2350)
    
65.	[func]		shentingting
	Various loadzone improvements: allow optional comment for
	$TTL, allow optional origin and comment for $INCLUDE, allow
	optional comment for $ORIGIN, support BIND9 extension of
	time units for TTLs, and fix bug to not use class as part
	of label name when records don't have a label but do have
	a class.  Added verbose options to exactly what is happening
	with loadzone.  Added loadzone test suite of different file
	formats to load.
	(Trac #197, #199, #244, #161, #198, #174, #175, svn r2340)

64.	[func]		jerry
	Added python logging framework. It is for testing and
	experimenting with logging ideas. Currently, it supports
	three channels (file, syslog and stderr) and five levels
	(debug, info, warning, error and critical).
	(Trac #176, svn r2338)

63.	[func]		shane
	Added initial support for setuid(), using the "-u" flag. This will
	be replaced in the future, but for now provides a reasonable 
	starting point.
	(Trac #180, svn r2330)

62.	[func]		jelte
	bin/xfrin: Use the database_file as configured in Auth to transfers
	bin/xfrout: Use the database_file as configured in Auth to transfers

61.	[bug]		jelte
	bin/auth: Enable b10-auth to be launched in source tree
	(i.e. use a zone database file relative to that)

60.	[build]		jinmei
	Supported SunStudio C++ compiler.  Note: gtest still doesn't work.
	(Trac #251, svn r2310)

59.	[bug]		jinmei
	lib/datasrc,bin/auth: The authoritative server could return a
	SERVFAIL with a partial answer if it finds a data source broken
	while looking for an answer.  This can happen, for example, if a
	zone that doesn't have an NS RR is configured and loaded as a
	sqlite3 data source. (Trac #249, r2286)

58.	[bug]		jinmei
	Worked around an interaction issue between ASIO and standard C++
	library headers.  Without this ASIO didn't work: sometimes the
	application crashes, sometimes it blocked in the ASIO module.
	(Trac #248, svn r2187, r2190)

57.	[func]		jinmei
	lib/datasrc: used a simpler version of Name::split (change 31) for
	better readability.  No behavior change. (Trac #200, svn r2159)

56.	[func]*		jinmei
	lib/dns: renamed the library name to libdns++ to avoid confusion
	with the same name of library of BIND 9.
	(Trac #190, svn r2153)

55.	[bug]		shane
	bin/xfrout: xfrout exception on Ctrl-C now no longer generates
	exception for 'Interrupted system call'
	(Trac #136, svn r2147)

54.	[bug]		zhanglikun
	bin/xfrout: Enable b10-xfrout can be launched in source
	code tree.
	(Trac #224, svn r2103)

53.	[bug]		zhanglikun
	bin/bindctl: Generate a unique session ID by using 
	socket.gethostname() instead of socket.gethostbyname(), 
	since the latter one could make bindctl	stall if its own 
	host name can't be resolved.
	(Trac #228, svn r2096)

52.	[func]		zhanglikun
	bin/xfrout: When xfrout is launched, check whether the
	socket file is being used by one running xfrout process, 
	if it is, exit from python.	If the file isn't a socket file 
	or nobody is listening, it will be removed. If it can't 
	be removed, exit from python.
	(Trac #151, svn r2091)

bind10-devel-20100602 released on June 2, 2010

51.	[build]		jelte
	lib/python: Add bind10_config.py module for paths and
	possibly other configure-time variables. Allow some components
	to find spec files in build tree when ran from source.
	(Trac #223)

50.	[bug]		zhanglikun
	bin/xfrin: a regression in xfrin: it can't communicate with 
	a remote server. (Trac #218, svn r2038)

49.	[func]*		jelte
	Use unix domain sockets for msgq. For b10-msgq, the command
	line options --msgq-port and -m were removed. For bind10,
	the -msgq-port option was removed, and the -m command line
	option was changed to be a filename (instead of port number).
	(Trac #183, svn r2009)

48.	[func]		jelte
	bin/auth: Use asio's io_service for the msgq handling.
	(svn r2007)

47.	[func]		zhanglikun
	bin/cmdctl: Add value/type check for commands sent to
	cmdctl. (Trac #201, svn r1959)

46.	[func]		zhanglikun
	lib/cc: Fix real type data encoding/decoding. (Trac #193,
	svn r1959)

45.	[func]		zhanglikun
	bin/bind10: Pass verbose option to more modules. (Trac
	#205, svn r1957)

44.	[build]		jreed
	Install headers for libdns and libexception. (Trac #68,
	svn r1941)

43.	[func]		jelte
	lib/cc: Message queuing on cc channel. (Trac #58, svn r1870)

42.	[func]		jelte
	lib/python/isc/config:      Make temporary file with python
	tempfile module instead of manual with fixed name. (Trac
	#184, svn r1859)

41.	[func]		jelte
	Module descriptions in spec files. (Trac #90, svn r1856)

40.	[build]		jreed
	Report detected features and configure settings at end of
	configure output. (svn r1836)

39.	[func]*		each
	Renamed libauth to libdatasrc.

38.	[bug]		zhanglikun
	Send command 'shutdown' to Xfrin and Xfrout when boss receive SIGINT.
	Remove unused socket file when Xfrout process exits. Make sure Xfrout
	exit by itself when it receives SIGINT, instead of being killed by the
	signal SIGTERM or SIGKILL sent from boss.
	(Trac #135, #151, #134, svn r1797)

37.	[build]		jinmei
	Check for the availability of python-config. (Trac #159,
	svn r1794)

36.	[func]		shane
	bin/bind10:	Miscellaneous code cleanups and improvements.
	(Trac #40, svn r2012)

35.	[bug]		jinmei
	bin/bindctl: fixed a bug that it didn't accept IPv6 addresses as
	command arguments. (Trac #219, svn r2022)

34.	[bug]		jinmei
	bin/xfrin: fixed several small bugs with many additional unit
	tests.  Fixes include: IPv6 transport support, resource leak,
	and non IN class support. (Trac #185, svn r2000)

33.	[bug]		each
	bin/auth: output now prepended with "[b10-auth]" (Trac
	#109, svn r1985)

32.	[func]*		each
	bin/auth: removed custom query-processing code, changed
        boost::asio code to use plain asio instead, and added asio
        headers to the source tree.  This allows building without
        using an external boost library. (Trac #163, svn r1983)

31.	[func]		jinmei
	lib/dns: added a separate signature for Name::split() as a
	convenient wrapper for common usage. (Trac #49, svn r1903)

30.	[bug]		jinmei
	lib/dns: parameter validation of Name::split() was not sufficient,
	and invalid parameters could cause integer overflow and make the
	library crash. (Trac #177, svn r1806)

bind10-devel-20100421 released on April 21, 2010

29.	[build]		jreed
	Enable Python unit tests for "make check". (svn r1762)

28.	[bug]		jreed
	Fix msgq CC test so it can find its module. (svn r1751)

27.	[build]		jelte
	Add missing copyright license statements to various source
	files. (svn r1750)

26.	[func]		jelte
	Use PACKAGE_STRING (name + version) from config.h instead
	of hard-coded value in CH TXT version.bind replies (Trac
	#114, svn r1749)

25.	[func]*		jreed
	Renamed msgq to b10-msgq. (Trac #25, svn r1747, r1748)

24.	[func]		jinmei
	Support case-sensitive name compression in MessageRenderer.
	(Trac #142, svn r1704)

23.	[func]		jinmei
	Support a simple name with possible compression. (svn r1701)

22.	[func]		zhanglikun
	b10-xfrout for AXFR-out support added. (svn r1629, r1630)

21.	[bug]		zhanglikun
	Make log message more readable when xfrin failed. (svn
	r1697)

20.	[bug]		jinmei
	Keep stderr for child processes if -v is specified. (svn
	r1690, r1698)

19.	[bug]		jinmei
	Allow bind10 boss to pass environment variables from parent.
	(svn r1689)

18.	[bug]		jinmei
	Xfrin warn if bind10_dns load failed. (svn r1688)

17.	[bug]		jinmei
	Use sqlite3_ds.load() in xfrin module and catch Sqlite3DSError
	explicitly. (svn r1684)

16.	[func]*		zhanglikun
	Removed print_message and print_settings configuration
	commands from Xfrin. (Trac #136, svn r1682)

15.	[func]*		jinmei
	Changed zone loader/updater so trailing dot is not required.
	(svn r1681)

14.	[bug]		shane
	Change shutdown to actually SIGKILL properly. (svn r1675)

13.	[bug]		jinmei
	Don't ignore other RRs than SOA even if the second SOA is
	found. (svn r1674)

12.	[build]		jreed
	Fix tests and testdata so can be used from a read-only
	source directory.

11.	[build]		jreed
	Make sure python tests scripts are included in tarball.
	(svn r1648)

10.	[build]		jinmei
	Improve python detection for configure. (svn r1622)

9.	[build]		jinmei
	Automake the python binding of libdns. (svn r1617)

8.	[bug]		zhanglikun
	Fix log errors which may cause xfrin module to crash. (svn
	r1613)

7.	[func]		zhanglikun
	New API for inserting zone data to sqlite3 database for
	AXFR-in. (svn r1612, r1613)

6.	[bug]		jreed
	More code review, miscellaneous cleanups, style guidelines,
	and new and improved unit tests added.

5.	[doc]		jreed
	Manual page cleanups and improvements.

4.	[bug]		jinmei
	NSEC RDATA fixes for buffer overrun lookups, incorrect
	boundary checks, spec-non-conformant behaviors. (svn r1611)

3.	[bug]		jelte
	Remove a re-raise of an exception that should only have
	been included in an error answer on the cc channel. (svn
	r1601)

2.	[bug]		mgraff
	Removed unnecessary sleep() from ccsession.cc. (svn r1528)

1.	[build]*		jreed
	The configure --with-boostlib option changed to --with-boost-lib.

bind10-devel-20100319 released on March 19, 2010

For complete code revision history, see http://bind10.isc.org/browser
Specific git changesets can be accessed at:
	http://bind10.isc.org/changeset/?reponame=&old=rrrr^&new=rrrr
or after cloning the original git repository by executing:
	% git diff rrrr^ rrrr
Subversion changesets are not accessible any more.  The subversion
revision numbers will be replaced with corresponding git revisions.
Trac tickets can be accessed at: https://bind10.isc.org/ticket/nnn

LEGEND
[bug] general bug fix.  This is generally a backward compatible change,
	unless it's deemed to be impossible or very hard to keep
	compatibility to fix the bug.
[build] compilation and installation infrastructure change.
[doc] update to documentation. This shouldn't change run time behavior.
[func] new feature.  In some cases this may be a backward incompatible
	change, which would require a bump of major version.
[security] security hole fix. This is no different than a general bug
	fix except that it will be handled as confidential and will cause
	security patch releases.
*: Backward incompatible or operational change.<|MERGE_RESOLUTION|>--- conflicted
+++ resolved
@@ -1,5 +1,4 @@
-<<<<<<< HEAD
-236.	[bug]		naokikambe
+237.	[bug]		naokikambe
 	Resolved that the stats module wasn't configurable in bindctl in
 	spite of its having configuration items. The configuration part
 	was removed from the original spec file "stats.spec" and was
@@ -12,13 +11,12 @@
 	statistical modules in future. "stats.spec" has own configuration
 	and commands of stats module, if it requires.
 	(Trac#719, git xxxxxxxxxxxxxxxxxxxxxxxxxxxxxxxxxxxxxxxx)
-=======
+
 236.	[func]		jelte
 	C++ client side of configuration now uses BIND10 logging system.
 	It also has improved error handling when communicating with the
 	rest of the system.
 	(Trac #743, git 86632c12308c3ed099d75eb828f740c526dd7ec0)
->>>>>>> 97a0938c
 
 235.	[func]		jinmei
 	libdns++: added support for TSIG signing and verification.  It can
