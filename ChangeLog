--- conflicted
+++ resolved
@@ -1,10 +1,14 @@
-<<<<<<< HEAD
-655.	[func]	tmark
+656.	[func]		tomek
+	Additional hooks (buffer6_receive, lease6_renew,
+	lease6_release, buffer6_send) added to the DHCPv6 server.
+	(Trac #2984, git 540dd0449121094a56f294c500c2ed811f6016b6)
+
+655.	[func]		tmark
 	Added D2UpdateMgr class to b10-dhcp-ddns. This class is the b10-dhcp-ddns
 	task master, instantiating and supervising transactions that carry out the
 	DNS updates needed to fulfill the requests (NameChangeRequests) received
 	from b10-dhcp-ddns clients (e.g. DHCP servers).
-	(Trac #3059 git d72675617d6b60e3eb6160305738771f015849ba) 
+	(Trac #3059 git d72675617d6b60e3eb6160305738771f015849ba)
 
 654.	[bug]		stephen
 	Always clear "skip" flag before calling any callouts on a hook.
@@ -60,12 +64,6 @@
 	This will be used to check libraries specified during BIND 10
 	configuration.
 	(Trac #3054, git 0f845ed94f462dee85b67f056656b2a197878b04)
-=======
-6XX.	[func]		tomek
-	Additional hooks (buffer6_receive, lease6_renew,
-	lease6_release, buffer6_send) added to the DHCPv6 server.
-	(Trac #2984, git ABCD)
->>>>>>> 540dd044
 
 645.	[func]		tomek
 	Added initial set of hooks (pkt4_receive, subnet4_select,
