<<<<<<< HEAD
474.	[func]      stephen
	DHCP servers now use the BIND 10 logging system for messages.
	(Trac #1545, git de69a92613b36bd3944cb061e1b7c611c3c85506)

473.	[bug]		jelte
	TCP connections now time out in b10-auth if no (or not all) query
	data is sent by the client. The timeout value defaults to 5000
	milliseconds, but is configurable in Auth/tcp_recv_timeout.
	(Trac #357, git cdf3f04442f8f131542bd1d4a2228a9d0bed12ff)

472.	[build]		jreed
	All generated documentation is removed from the git repository.
	The ./configure --enable-man option is removed. A new option
	-enable-generate-docs is added; it checks for required
	documentation building dependencies. Dummy documentation is
	built and installed if not used. Distributed tarballs will
	contain the generated documentation.
	(Trac #1687, git 2d4063b1a354f5048ca9dfb195e8e169650f43d0)

471.    [bug]		vorner
	Fixed a problem when b10-loadzone tried to tread semicolon
	in string data as start of comment, which caused invalid
	data being loaded.
	(Trac #2188, git 12efec3477feb62d7cbe36bdcfbfc7aa28a36f57)
=======
nnn.	[func]		naokikambe
	Added Xfrout statistics counters: notifyoutv4, notifyoutv6, xfrrej, and
	xfrreqdone. These are per-zone type counters. The value of these
	counters can be seen with zone name by invoking "Stats show Xfrout" via
	bindctl.
	(Trac #2158, git TBD)
>>>>>>> 2c05e5b0

470.	[func]		naokikambe
	The stats module now supports partial statistics updates. Each
	module can return only statistics data which have been updated since
	the last time it sent them to the stats module. The purpose of partial
	updates is to reduce the amount of statistics data sent through the
	message queue.
	(Trac #2179, git d659abdd9f3f369a29830831297f64484ac7b051)

469.	[bug]		jelte
	libdatasrc: the data source client list class now ignores zone
	content problems (such as out-of-zone data) in MasterFiles type
	zones, instead of aborting the entire configuration.  It only logs
	an error, and all other zones and datasources are still loaded. The
	error log message has been improved to include the zone origin and
	source file name.  As a result of this change, b10-auth no longer
	exits upon encountering such errors during startup.
	(Trac #2178, git a75ed413e8a1c8e3702beea4811a46a1bf519bbd)

468.	[func]*		naokikambe, fujiwara
	b10-stats polls the bind10 and b10-auth with new 'getstats' command
	to retrieve statistics data.  The "poll-interval" parameter in
	b10-stats is for configuring the polling interval.  All statistics
	data collected once are preserved while b10-stats is running.
	The "sendstats" command was removed from bind10 and b10-auth. The
	"statistics-interval" configuration item was removed from b10-auth.
	(Trac #2136, git dcb5ce50b4b4e50d28247d5f8b5cb8d90bda942a)
	(Trac #2137, git d53bb65a43f6027b15a6edc08c137951e3ce5e0e)
	(Trac #2138, git b34e3313460eebc9c272ca8c1beb27297c195150)

bind10-devel-20120816 released on August 16, 2012

467.	[bug]		jelte
	For configurations, allow named sets to contain lists of items.
	(Trac #2114, git 712637513505f7afb8434292ca2a98c3517dffd3)

466.	[func]		jelte
	Allow bindctl to add and remove items to and from lists
	and dicts for items of type "any". This is for easier
	configurations.
	(Trac #2184, git ad2d728d1496a9ff59d622077850eed0638b54eb)

465.	[doc]		vorner
	Improved documentation about ACLs in the Guide.
	(Trac #2066, git 76f733925b3f3560cfc2ee96d2a19905b623bfc3)

464.	[func]		jelte, muks
	libdns++: The LabelSequence class has been extended with some new
	methods.  These are mainly intended for internal development, but
	the class is public, so interested users may want to look into the
	extensions.
	(Trac #2052, git 57c61f2^..dbef0e2)
	(Trac #2053, git 1fc2b06b57a008ec602daa2dac79939b3cc6b65d)
	(Trac #2086, git 3fac7d5579c5f51b8e952b50db510b45bfa986f3)
	(Trac #2087, git 49ad6346f574d00cfbd1d12905915fd0dd6a0bac)
	(Trac #2148, git 285c2845ca96e7ef89f9158f1dea8cda147b6566)

463.	[func]		jinmei
	Python isc.dns: the Name, RRType and RRClass classes are now
	hashable.  So, for example, objects of these classes can be used
	as a dictionary key.
	(Trac #1883, git 93ec40dd0a1df963c676037cc60c066c748b3030)

462.	[build]		jreed
	BIND 10 now compiles against googletest-1.6.0 versions that are
	installed on the system as source code. For such versions, use the
	--with-gtest-source configure switch.
	(Trac #1999, git 6a26d459a40d7eed8ebcff01835377b3394a78de)

461.	[bug]		muks
	We now set g+w and g+s permissions (mode 02770) during
	installation for the BIND 10 local state directory
	($prefix/var/bind10-devel/) so that permissions to files
	and sub-directories created in that directory are inherited.
	(Trac #2171, git ab4d20907abdb3ce972172463dcc73405b3dee79)

460.	[bug]		muks
	SSHFP's algorithm and fingerprint type checks have been relaxed
	such that they will accept any values in [0,255]. This is so that
	future algorithm and fingerprint types are accomodated.
	(Trac #2124, git 49e6644811a7ad09e1326f20dd73ab43116dfd21)

459.	[func]		tomek
	b10-dhcp6: DHCPv6 server component is now integrated into
	BIND 10 framework. It can be started from BIND 10 (using bindctl)
	and can receive commands. The only supported command for now
	is 'Dhcp6 shutdown'.
	b10-dhcp4: Command line-switch '-s' to disable msgq was added.
	b10-dhcp6: Command line-switch '-s' to disable msgq was added.
	(Trac #1708, git e0d7c52a71414f4de1361b09d3c70431c96daa3f)

458.	[build]*		jinmei
	BIND 10 now relies on Boost offset_ptr, which caused some new
	portability issues.  Such issues are detected at ./configure time.
	If ./configure stops due to this, try the following workaround:
	- If it's about the use of mutable for a reference with clang++,
	  upgrade Boost version to 1.44 or higher, or try a different
	  compiler (e.g. g++ generally seems to be free from this issue)
	- If it's about the use of "variadic templates", specify
	  --without-werror so the warning won't be promoted to an error.
	  Specifying BOOST_NO_USER_CONFIG in CXXFLAGS may also work
	  (which would be the case if Boost is installed via pkgsrc)
	(Trac #2147, git 30061d1139aad8716e97d6b620c259752fd0a3cd)

457.	[build]*		muks
	BIND 10 library names now have a "b10-" prefix. This is to avoid
	clashes with other similarly named libraries on the system.
	(Trac #2071, git ac20a00c28069804edc0a36050995df52f601efb)

456.	[build]		muks
	BIND 10 now compiles against log4cplus-1.1.0 (RC releases)
	also.  Note: some older versions of log4cplus don't work any more;
	known oldest workable version is 1.0.4.  Thanks to John Lumby for
	sending a patch.
	(Trac #2169, git 7d7e5269d57451191c0aef1b127d292d3615fe2c)

455.	[func]*		vorner
	The server now uses newer API for data sources. This would be an
	internal change, however, the data sources are now configured
	differently. Please, migrate your configuration to the top-level
	"data_sources" module.  Also the bind10 -n and --no-cache
	and b10-auth -n options are removed.
	(Trac #1976, git 0d4685b3e7603585afde1b587cbfefdfaf6a1bb3)

454.	[bug]		jelte
	b10-cfgmgr now loads its configuration check plugins directly from
	the plugin search path, as opposed to importing them from the
	general python system module path list; this prevents naming
	conflicts with real python modules.
	(Trac #2119, git 2f68d7ac5c3c7cc88a3663191113eece32d46a3d)

453.	[bug]		jelte
	b10-auth no longer tries to send DDNS UPDATE messages to b10-ddns if
	b10-ddns is not running. Sending an UPDATE to BIND 10 that is not
	configured to run DDNS will now result in a response with rcode
	NOTIMP instead of SERVFAIL.
	(Trac #1986, git bd6b0a5ed3481f78fb4e5cb0b18c7b6e5920f9f8)

452.	[func]		muks, jelte
	isc-sysinfo: An initial implementation of the isc-sysinfo
	tool is now available for Linux, OpenBSD, FreeBSD, and Mac
	OS X. It gathers and outputs system information which can
	be used by future tech support staff. This includes a
	generic Python "sysinfo" module.
	(Trac #2062, #2121, #2122, #2172,
	git 144e80212746f8d55e6a59edcf689fec9f32ae95)

451.	[bug]		muks, jinmei
	libdatasrc: the database-based data source now correctly returns
	glue records on (not under) a zone cut, such as in the case where
	the NS name of an NS record is identical to its owner name. (Note:
	libdatasrc itself doesn't judge what kind of record type can be a
	"glue"; it's the caller's responsibility.)
	(Trac #1771, git 483f1075942965f0340291e7ff7dae7806df22af)

450.	[func]		tomek
	b10-dhcp4: DHCPv4 server component is now integrated into
	BIND 10 framework. It can be started from BIND 10 (using bindctl)
	and can receive commands. The only supported command for now
	is 'Dhcp4 shutdown'.
	(Trac #1651, git 7e16a5a50d3311e63d10a224ec6ebcab5f25f62c)

bind10-devel-20120621 released on June 21, 2012

449.	[bug]		muks
	b10-xfin: fixed a bug where xfrin sent the wrong notification
	message to zonemgr on successful zone transfer. This also
	solves other reported problems such as too frequent attempts
	of zone refreshing (see Trac #1786 and #1834).
	(Trac #2023, git b5fbf8a408a047a2552e89ef435a609f5df58d8c)

448.	[func]		team
	b10-ddns is now functional and handles dynamic update requests
	per RFC 2136.  See BIND 10 guide for configuration and operation
	details.
	(Multiple Trac tickets)

447.	[bug]		jinmei
	Fixed a bug in b10-xfrout where a helper thread could fall into
	an infinite loop if b10-auth stops while the thread is waiting for
	forwarded requests from b10-auth.
	(Trac #988 and #1833, git 95a03bbefb559615f3f6e529d408b749964d390a)

446.	[bug]		muks
	A number of warnings reported by Python about unclosed file and
	socket objects were fixed. Some related code was also made safer.
	(Trac #1828, git 464682a2180c672f1ed12d8a56fd0a5ab3eb96ed)

445.	[bug]*		jinmei
	The pre-install check for older SQLite3 DB now refers to the DB
	file with the prefix of DESTDIR.  This ensures that 'make install'
	with specific DESTDIR works regardless of the version of the DB
	file installed in the default path.
	(Trac #1982, git 380b3e8ec02ef45555c0113ee19329fe80539f71)

444.	[bug]		jinmei
	libdatasrc: fixed ZoneFinder for database-based data sources so
	that it handles type DS query correctly, i.e., treating it as
	authoritative data even on a delegation point.
	(Trac #1912, git 7130da883f823ce837c10cbf6e216a15e1996e5d)

443.	[func]*		muks
	The logger now uses a lockfile named `logger_lockfile' that is
	created in the local state directory to mutually separate
	individual logging operations from various processes. This is
	done so that log messages from different processes don't mix
	together in the middle of lines. The `logger_lockfile` is created
	with file permission mode 0660. BIND 10's local state directory
	should be writable and perhaps have g+s mode bit so that the
	`logger_lockfile` can be opened by a group of processes.
	(Trac #1704, git ad8d445dd0ba208107eb239405166c5c2070bd8b)

442.	[func]		tomek
	b10-dhcp4, b10-dhcp6: Both DHCP servers now accept -p parameter
	that can be used to specify listening port number. This capability
	is useful only for testing purposes.
	(Trac #1503, git e60af9fa16a6094d2204f27c40a648fae313bdae)

441.	[func]		tomek
	libdhcp++: Stub interface detection (support for interfaces.txt
	file) was removed.
	(Trac #1281, git 900fc8b420789a8c636bcf20fdaffc60bc1041e0)

bind10-devel-20120517 released on May 17, 2012

440.	[func]		muks
	bindctl: improved some error messages so they will be more
	helpful.  Those include the one when the zone name is unspecified
	or the name is invalid in the b10-auth configuration.
	(Trac #1627, git 1a4d0ae65b2c1012611f4c15c5e7a29d65339104)

439.	[func]		team
	The in-memory data source can now load zones from the
	sqlite3 data source, so that zones stored in the database
	(and updated for example by xfrin) can be served from memory.
	(Trac #1789,#1790,#1792,#1793,#1911,
	git 93f11d2a96ce4dba9308889bdb9be6be4a765b27)

438.	[bug]		naokikambe
	b10-stats-httpd now sends the system a notification that
	it is shutting down if it encounters a fatal error during
	startup.
	(Trac #1852, git a475ef271d4606f791e5ed88d9b8eb8ed8c90ce6)

437.	[build]		jinmei
	Building BIND 10 may fail on MacOS if Python has been
	installed via Homebrew unless --without-werror is specified.
	The configure script now includes a URL that explains this
	issue when it detects failure that is possibly because of
	this problem.
	(Trac #1907, git 0d03b06138e080cc0391fb912a5a5e75f0f97cec)

436.	[bug]		jelte
	The --config-file option now works correctly with relative paths if
	--data-path is not given.
	(Trac #1889, git ce7d1aef2ca88084e4dacef97132337dd3e50d6c)

435.	[func]		team
	The in-memory datasource now supports NSEC-signed zones.
	(Trac #1802-#1810, git 2f9aa4a553a05aa1d9eac06f1140d78f0c99408b)

434.	[func]		tomek
	libdhcp++: Linux interface detection refactored. The code is
	now cleaner. Tests better support certain versions of ifconfig.
	(Trac #1528, git 221f5649496821d19a40863e53e72685524b9ab2)

433.	[func]		tomek
	libdhcp++: Option6 and Pkt6 now follow the same design as
	options and packet for DHCPv4. General code refactoring after
	end of 2011 year release.
	(Trac #1540, git a40b6c665617125eeb8716b12d92d806f0342396)

432.	[bug]*		muks
	BIND 10 now installs its header files in a BIND 10 specific
	sub-directory in the install prefix.
	(Trac #1930, git fcf2f08db9ebc2198236bfa25cf73286821cba6b)

431.	[func]*		muks
	BIND 10 no longer starts b10-stats-httpd by default.
	(Trac #1885, git 5c8bbd7ab648b6b7c48e366e7510dedca5386f6c)

430.	[bug]		jelte
	When displaying configuration data, bindctl no longer treats
	optional list items as an error, but shows them as an empty list.
	(Trac #1520, git 0f18039bc751a8f498c1f832196e2ecc7b997b2a)

429.	[func]		jelte
	Added an 'execute' component to bindctl, which executes either a set
	of commands from a file or a built-in set of commands. Currently,
	only 'init_authoritative_server' is provided as a built-in set, but
	it is expected that more will be added later.
	(Trac #1843, git 551657702a4197ef302c567b5c0eaf2fded3e121)

428.	[bug]		marcin
	perfdhcp: bind to local address to allow reception of
	replies from IPv6 DHCP servers.
	(Trac #1908, git 597e059afaa4a89e767f8f10d2a4d78223af3940)

427.	[bug]		jinmei
	libdatasrc, b10-xfrin: the zone updater for database-based data
	sources now correctly distinguishes NSEC3-related RRs (NSEC3 and
	NSEC3-covering RRSIG) from others, and the SQLite3 implementation
	now manipulates them in the separate table for the NSEC3 namespace.
	As a result b10-xfrin now correctly updates NSEC3-signed zones by
	inbound zone transfers.
	(Trac #1781,#1788,#1891, git 672f129700dae33b701bb02069cf276238d66be3)

426.	[bug]		vorner
	The NSEC3 records are now included when transferring a
	signed zone out.
	(Trac #1782, git 36efa7d10ecc4efd39d2ce4dfffa0cbdeffa74b0)

425.	[func]*		muks
	Don't autostart b10-auth, b10-xfrin, b10-xfrout and b10-zonemgr in
	the default configuration.
	(Trac #1818, git 31de885ba0409f54d9a1615eff5a4b03ed420393)

424.	[bug]		jelte
	Fixed a bug in bindctl where in some cases, configuration settings
	in a named set could disappear, if a child element is modified.
	(Trac #1491, git 00a36e752802df3cc683023d256687bf222e256a)

423.	[bug]		jinmei
	The database based zone iterator now correctly resets mixed TTLs
	of the same RRset (when that happens) to the lowest one.  The
	previous implementation could miss lower ones if it appears in a
	later part of the RRset.
	(part of Trac #1791, git f1f0bc00441057e7050241415ee0367a09c35032)

422.	[bug]		jinmei
	The database based zone iterator now separates RRSIGs of the same
	name and type but for different covered types.
	(part of Trac #1791, git b4466188150a50872bc3c426242bc7bba4c5f38d)

421.	[build]		jinmei
	Made sure BIND 10 can be built with clang++ 3.1.  (It failed on
	MacOS 10.7 using Xcode 4.3, but it's more likely to be a matter of
	clang version.)
	(Trac #1773, git ceaa247d89ac7d97594572bc17f005144c5efb8d)

420.	[bug]*		jinmei, stephen
	Updated the DB schema used in the SQLite3 data source so it can
	use SQL indices more effectively.  The previous schema had several
	issues in this sense and could be very slow for some queries on a
	very large zone (especially for negative answers).  This change
	requires a major version up of the schema; use b10-dbutil to
	upgrade existing database files.  Note: 'make install' will fail
	unless old DB files installed in the standard location have been
	upgraded.
	(Trac #324, git 8644866497053f91ada4e99abe444d7876ed00ff)

419.	[bug]		jelte
	JSON handler has been improved; escaping now works correctly
	(including quotes in strings), and it now rejects more types of
	malformed input.
	(Trac #1626, git 3b09268518e4e90032218083bcfebf7821be7bd5)

418.	[bug]		vorner
	Fixed crash in bindctl when config unset was called.
	(Trac #1715, git 098da24dddad497810aa2787f54126488bb1095c)

417.	[bug]		jelte
	The notify-out code now looks up notify targets in their correct
	zones (and no longer just in the zone that the notify is about).
	(Trac #1535, git 66300a3c4769a48b765f70e2d0dbf8bbb714435b)

416.	[func]*		jelte
	The implementations of ZoneFinder::find() now throw an OutOfZone
	exception when the name argument is not in or below the zone this
	zonefinder contains.
	(Trac #1535, git 66300a3c4769a48b765f70e2d0dbf8bbb714435b)

bind10-devel-20120329 released on March 29, 2012

415.	[doc]		jinmei, jreed
	BIND 10 Guide updated to now describe the in-memory data source
	configurations for b10-auth.
	(Trac #1732, git 434d8db8dfcd23a87b8e798e5702e91f0bbbdcf6)

414.	[bug]		jinmei
	b10-auth now correctly handles delegation from an unsigned zone
	(defined in the in-memory data source) when the query has DNSSEC
	DO bit on.  It previously returned SERVFAIL.
	(Trac #1836, git 78bb8f4b9676d6345f3fdd1e5cc89039806a9aba)

413.	[func]		stephen, jelte
	Created a new tool b10-dbutil, that can check and upgrade database
	schemas, to be used when incompatible changes are introduced in the
	backend database schema. Currently it only supports sqlite3 databases.
	Note: there's no schema change that requires this utility as of
	the March 29th release.  While running it shouldn't break
	an existing database file, it should be even more advisable not to
	run it at the moment.
	(Trac #963, git 49ba2cf8ac63246f389ab5e8ea3b3d081dba9adf)

412.	[func]		jelte
	Added a command-line option '--clear-config' to bind10, which causes
	the system to create a backup of the existing configuration database
	file, and start out with a clean default configuration. This can be
	used if the configuration file is corrupted to the point where it
	cannot be read anymore, and BIND 10 refuses to start. The name of
	the backup file can be found in the logs (CFGMGR_RENAMED_CONFIG_FILE).
	(Trac #1443, git 52b36c921ee59ec69deefb6123cbdb1b91dc3bc7)

411.	[func]		muks
	Add a -i/--no-kill command-line argument to bind10, which stops
	it from sending SIGTERM and SIGKILL to other b10 processes when
	they're shutting down.
	(Trac #1819, git 774554f46b20ca5ec2ef6c6d5e608114f14e2102)

410.	[bug]		jinmei
	Python CC library now ensures write operations transmit all given
	data (unless an error happens).  Previously it didn't check the
	size of transmitted data, which could result in partial write on
	some systems (notably on OpenBSD) and subsequently cause system
	hang up or other broken state.  This fix specifically solves start
	up failure on OpenBSD.
	(Trac #1829, git 5e5a33213b60d89e146cd5e47d65f3f9833a9297)

409.	[bug]		jelte
	Fixed a parser bug in bindctl that could make bindctl crash. Also
	improved 'command help' output; argument order is now shown
	correctly, and parameter descriptions are shown as well.
	(Trac #1172, git bec26c6137c9b0a59a3a8ca0f55a17cfcb8a23de)

408.	[bug]		stephen, jinmei
	b10-auth now filters out duplicate RRsets when building a
	response message using the new query handling logic.  It's
	currently only used with the in-memory data source, but will
	also be used for others soon.
	(Trac #1688, git b77baca56ffb1b9016698c00ae0a1496d603d197)

407.	[build]		haikuo
	Remove "--enable-boost-threads" switch in configure command. This
	thread lock mechanism is useless for bind10 and causes performance
	hits.
	(Trac #1680, git 9c4d0cadf4adc802cc41a2610dc2c30b25aad728)

406.	[bug]		muks
	On platforms such as OpenBSD where pselect() is not available,
	make a wrapper around select() in perfdhcp.
	(Trac #1639, git 6ea0b1d62e7b8b6596209291aa6c8b34b8e73191)

405.	[bug]		jinmei
	Make sure disabling Boost threads if the default configuration is
	to disable it for the system.  This fixes a crash and hang up
	problem on OpenBSD, where the use of Boost thread could be
	different in different program files depending on the order of
	including various header files, and could introduce inconsistent
	states between a library and a program.  Explicitly forcing the
	original default throughout the BIND 10 build environment will
	prevent this from happening.
	(Trac #1727, git 23f9c3670b544c5f8105958ff148aeba050bc1b4)

404.	[bug]		naokikambe
	The statistic counters are now properly accumulated across multiple
	instances of b10-auth (if there are multiple instances), instead of
	providing result for random instance.
	(Trac #1751, git 3285353a660e881ec2b645e1bc10d94e5020f357)

403.	[build]*		jelte
	The configure option for botan (--with-botan=PATH) is replaced by
	--with-botan-config=PATH, which takes a full path to a botan-config
	script, instead of the botan 'install' directory. Also, if not
	provided, configure will try out config scripts and pkg-config
	options until it finds one that works.
	(Trac #1640, git 582bcd66dbd8d39f48aef952902f797260280637)

402.	[func]		jelte
	b10-xfrout now has a visible command to send out notifies for
	a given zone, callable from bindctl. Xfrout notify <zone> [class]
	(Trac #1321, git 0bb258f8610620191d75cfd5d2308b6fc558c280)

401.	[func]*		jinmei
	libdns++: updated the internal implementation of the
	MessageRenderer class.  This is mostly a transparent change, but
	the new version now doesn't allow changing compression mode in the
	middle of rendering (which shouldn't be an issue in practice).
	On the other hand, name compression performance was significantly
	improved: depending on the number of names, micro benchmark tests
	showed the new version is several times faster than the previous
	version .
	(Trac #1603, git 9a2a86f3f47b60ff017ce1a040941d0c145cfe16)

400.	[bug]		stephen
	Fix crash on Max OS X 10.7 by altering logging so as not to allocate
	heap storage in the static initialization of logging objects.
	(Trac #1698, git a8e53be7039ad50d8587c0972244029ff3533b6e)

399.	[func]		muks
	Add support for the SSHFP RR type (RFC 4255).
	(Trac #1136, git ea5ac57d508a17611cfae9d9ea1c238f59d52c51)

398.	[func]		jelte
	The b10-xfrin module now logs more information on successful
	incoming transfers. In the case of IXFR, it logs the number of
	changesets, and the total number of added and deleted resource
	records. For AXFR (or AXFR-style IXFR), it logs the number of
	resource records. In both cases, the number of overhead DNS
	messages, runtime, amount of wire data, and transfer speed are logged.
	(Trac #1280, git 2b01d944b6a137f95d47673ea8367315289c205d)

397.	[func]		muks
	The boss process now gives more helpful description when a
	sub-process exits due to a signal.
	(Trac #1673, git 1cd0d0e4fc9324bbe7f8593478e2396d06337b1e)

396.	[func]*		jinmei
	libdatasrc: change the return type of ZoneFinder::find() so it can
	contain more context of the search, which can be used for
	optimizing post find() processing.  A new method getAdditional()
	is added to it for finding additional RRsets based on the result
	of find().  External behavior shouldn't change.  The query
	handling code of b10-auth now uses the new interface.
	(Trac #1607, git 2e940ea65d5b9f371c26352afd9e66719c38a6b9)

395.	[bug]		jelte
	The log message compiler now errors (resulting in build failures) if
	duplicate log message identifiers are found in a single message file.
	Renamed one duplicate that was found (RESOLVER_SHUTDOWN, renamed to
	RESOLVER_SHUTDOWN_RECEIVED).
	(Trac #1093, git f537c7e12fb7b25801408f93132ed33410edae76)
	(Trac #1741, git b8960ab85c717fe70ad282e0052ac0858c5b57f7)

394.	[bug]		jelte
	b10-auth now catches any exceptions during response building; if any
	datasource either throws an exception or causes an exception to be
	thrown, the message processing code will now catch it, log a debug
	message, and return a SERVFAIL response.
	(Trac #1612, git b5740c6b3962a55e46325b3c8b14c9d64cf0d845)

393.	[func]		jelte
	Introduced a new class LabelSequence in libdns++, which provides
	lightweight accessor functionality to the Name class, for more
	efficient comparison of parts of names.
	(Trac #1602, git b33929ed5df7c8f482d095e96e667d4a03180c78)

392.	[func]*		jinmei
	libdns++: revised the (Abstract)MessageRenderer class so that it
	has a default internal buffer and the buffer can be temporarily
	switched.  The constructor interface was modified, and a new
	method setBuffer() was added.
	(Trac #1697, git 9cabc799f2bf9a3579dae7f1f5d5467c8bb1aa40)

391.	[bug]*		vorner
	The long time unused configuration options of Xfrout "log_name",
	"log_file", "log_severity", "log_version" and "log_max_bytes" were
	removed, as they had no effect (Xfrout uses the global logging
	framework).  However, if you have them set, you need to remove
	them from the configuration file or the configuration will be
	rejected.
	(Trac #1090, git ef1eba02e4cf550e48e7318702cff6d67c1ec82e)

bind10-devel-20120301 released on March 1, 2012

390.	[bug]		vorner
	The UDP IPv6 packets are now correctly fragmented for maximum
	guaranteed MTU, so they won't get lost because being too large
	for some hop.
	(Trac #1534, git ff013364643f9bfa736b2d23fec39ac35872d6ad)

389.	[func]*		vorner
	Xfrout now uses the global TSIG keyring, instead of its own. This
	means the keys need to be set only once (in tsig_keys/keys).
	However, the old configuration of Xfrout/tsig_keys need to be
	removed for Xfrout to work.
	(Trac #1643, git 5a7953933a49a0ddd4ee1feaddc908cd2285522d)

388.	[func]		jreed
	Use prefix "sockcreator-" for the private temporary directory
	used for b10-sockcreator communication.
	(git b98523c1260637cb33436964dc18e9763622a242)

387.	[build]		muks
	Accept a --without-werror configure switch so that some builders can
	disable the use of -Werror in CFLAGS when building.
	(Trac #1671, git 8684a411d7718a71ad9fb616f56b26436c4f03e5)

386.	[bug]		jelte
	Upon initial sqlite3 database creation, the 'diffs' table is now
	always created. This already happened most of the time, but there
	are a few cases where it was skipped, resulting in potential errors
	in xfrout later.
	(Trac #1717, git 30d7686cb6e2fa64866c983e0cfb7b8fabedc7a2)

385.	[bug]		jinmei
	libdns++: masterLoad() didn't accept comments placed at the end of
	an RR.  Due to this the in-memory data source cannot load a master
	file for a signed zone even if it's preprocessed with BIND 9's
	named-compilezone.
	Note: this fix is considered temporary and still only accepts some
	limited form of such comments.  The main purpose is to allow the
	in-memory data source to load any signed or unsigned zone files as
	long as they are at least normalized with named-compilezone.
	(Trac #1667, git 6f771b28eea25c693fe93a0e2379af924464a562)

384.	[func]		jinmei, jelte, vorner, haikuo, kevin
	b10-auth now supports NSEC3-signed zones in the in-memory data
	source.
	(Trac #1580, #1581, #1582, #1583, #1584, #1585, #1587, and
	other related changes to the in-memory data source)

383.	[build]		jinmei
	Fixed build failure on MacOS 10.7 (Lion) due to the use of
	IPV6_PKTINFO; the OS requires a special definition to make it
	visible to the compiler.
	(Trac #1633, git 19ba70c7cc3da462c70e8c4f74b321b8daad0100)

382.	[func]		jelte
	b10-auth now also experimentally supports statistics counters of
	the rcode responses it sends. The counters can be shown as
	rcode.<code name>, where code name is the lowercase textual
	representation of the rcode (e.g. "noerror", "formerr", etc.).
	Same note applies as for opcodes, see changelog entry 364.
	(Trac #1613, git e98da500d7b02e11347431a74f2efce5a7d622aa)

381.	[bug]		jinmei
	b10-auth: honor the DNSSEC DO bit in the new query handler.
	(Trac #1695, git 61f4da5053c6a79fbc162fb16f195cdf8f94df64)

380.	[bug]		jinmei
	libdns++: miscellaneous bug fixes for the NSECPARAM RDATA
	implementation, including incorrect handling for empty salt and
	incorrect comparison logic.
	(Trac #1638, git 966c129cc3c538841421f1e554167d33ef9bdf25)

379.	[bug]		jelte
	Configuration commands in bindctl now check for list indices if
	the 'identifier' argument points to a child element of a list
	item. Previously, it was possible to 'get' non-existent values
	by leaving out the index, e.g. "config show Auth/listen_on/port,
	which should be config show Auth/listen_on[<index>]/port, since
	Auth/listen_on is a list. The command without an index will now
	show an error. It is still possible to show/set the entire list
	("config show Auth/listen_on").
	(Trac #1649, git 003ca8597c8d0eb558b1819dbee203fda346ba77)

378.	[func]		vorner
	It is possible to start authoritative server or resolver in multiple
	instances, to use more than one core. Configuration is described in
	the guide.
	(Trac #1596, git 17f7af0d8a42a0a67a2aade5bc269533efeb840a)

377.	[bug]		jinmei
	libdns++: miscellaneous bug fixes for the NSEC and NSEC3 RDATA
	implementation, including a crash in NSEC3::toText() for some RR
	types, incorrect handling of empty NSEC3 salt, and incorrect
	comparison logic in NSEC3::compare().
	(Trac #1641, git 28ba8bd71ae4d100cb250fd8d99d80a17a6323a2)

376.	[bug]		jinmei, vorner
	The new query handling module of b10-auth did not handle type DS
	query correctly: It didn't look for it in the parent zone, and
	it incorrectly returned a DS from the child zone if it
	happened to exist there.  Both were corrected, and it now also
	handles the case of having authority for the child and a grand
	ancestor.
	(Trac #1570, git 2858b2098a10a8cc2d34bf87463ace0629d3670e)

375.	[func]		jelte
	Modules now inform the system when they are stopping. As a result,
	they are removed from the 'active modules' list in bindctl, which
	can then inform the user directly when it tries to send them a
	command or configuration update.  Previously this would result
	in a 'not responding' error instead of 'not running'.
	(Trac #640, git 17e78fa1bb1227340aa9815e91ed5c50d174425d)

374.	[func]*		stephen
	Alter RRsetPtr and ConstRRsetPtr to point to AbstractRRset (instead
	of RRset) to allow for specialised implementations of RRsets in
	data sources.
	(Trac #1604, git 3071211d2c537150a691120b0a5ce2b18d010239)

373.	[bug]		jinmei
	libdatasrc: the in-memory data source incorrectly rejected loading
	a zone containing a CNAME RR with RRSIG and/or NSEC.
	(Trac #1551, git 76f823d42af55ce3f30a0d741fc9297c211d8b38)

372.	[func]		vorner
	When the allocation of a socket fails for a different reason than the
	socket not being provided by the OS, the b10-auth and b10-resolver
	abort, as the system might be in inconsistent state after such error.
	(Trac #1543, git 49ac4659f15c443e483922bf9c4f2de982bae25d)

371.	[bug]		jelte
	The new query handling module of b10-auth (currently only used with
	the in-memory data source) now correctly includes the DS record (or
	the denial of its existence if NSEC is used) when returning a
	delegation from a signed zone.
	(Trac #1573, git bd7a3ac98177573263950303d4b2ea7400781d0f)

370.	[func]		jinmei
	libdns++: a new class NSEC3Hash was introduced as a utility for
	calculating NSEC3 hashes for various purposes.  Python binding was
	provided, too.  Also fixed a small bug in the NSEC3PARAM RDATA
	implementation that empty salt in text representation was
	rejected.
	(Trac #1575, git 2c421b58e810028b303d328e4e2f5b74ea124839)

369.	[func]		vorner
	The SocketRequestor provides more information about what error
	happened when it throws, by using subclasses of the original
	exception. This way a user not interested in the difference can
	still use the original exception, while it can be recognized if
	necessary.
	(Trac #1542, git 2080e0316a339fa3cadea00e10b1ec4bc322ada0)

368.	[func]*		jinmei
	libdatasrc: the interface of ZoneFinder() was changed: WILDCARD
	related result codes were deprecated and removed, and the
	corresponding information is now provided via a separate accessor
	method on FindResult.  Other separate FindResult methods will
	also tell the caller whether the zone is signed with NSEC or NSEC3
	(when necessary and applicable).
	(Trac #1611, git c175c9c06034b4118e0dfdbccd532c2ebd4ba7e8)

367.	[bug]		jinmei
	libdatasrc: in-memory data source could incorrectly reject to load
	zones containing RRSIG records.  For example, it didn't allow
	RRSIG that covers a CNAME RR.  This fix also makes sure find()
	will return RRsets with RRSIGs if they are signed.
	(Trac #1614, git e8241ea5a4adea1b42a60ee7f2c5cfb87301734c)

366.	[bug]		vorner
	Fixed problem where a directory named "io" conflicted with the python3
	standard module "io" and caused the installation to fail.  The
	offending directory has been renamed to "cio".
	(Trac #1561, git d81cf24b9e37773ba9a0d5061c779834ff7d62b9)

365.	[bug]		jinmei
	libdatasrc: in-memory datasource incorrectly returned delegation
	for DS lookups.
	(Trac #1571, git d22e90b5ef94880183cd652e112399b3efb9bd67)

364.	[func]		jinmei
	b10-auth experimentally supports statistics counters of incoming
	requests per opcode.  The counters can be (e.g.) shown as
	opcode.<code name> in the output of the bindctl "Stats show"
	command, where <code name> is lower-cased textual representation
	of opcodes ("query", "notify", etc).
	Note: This is an experimental attempt of supporting more
	statistics counters for b10-auth, and the interface and output may
	change in future versions.
	(Trac #1399, git 07206ec76e2834de35f2e1304a274865f8f8c1a5)

bind10-devel-20120119 released on January 19, 2012

363.	[func]		jelte
	Added dummy DDNS module b10-ddns. Currently it does not
	provide any functionality, but it is a skeleton implementation
	that will be expanded later.
	(Trac #1451, git b0d0bf39fbdc29a7879315f9b8e6d602ef3afb1b)

362.	[func]*		vorner
	Due to the socket creator changes, b10-auth and b10-resolver
	are no longer needed to start as root. They are started as
	the user they should be running, so they no longer have
	the -u flag for switching the user after initialization.
	Note: this change broke backward compatibility to boss component
	configuration.  If your b10-config.db contains "setuid" for
	Boss.components, you'll need to remove that entry by hand before
	starting BIND 10.
	(Trac #1508, #1509, #1510,
	git edc5b3c12eb45437361484c843794416ad86bb00)

361.	[func]		vorner,jelte,jinmei
	The socket creator is now used to provide sockets. It means you can
	reconfigure the ports and addresses at runtime even when the rest
	of the bind10 runs as non root user.
	(Trac #805,#1522, git 1830215f884e3b5efda52bd4dbb120bdca863a6a)

360.	[bug]		vorner
	Fixed problem where bindctl crashed when a duplicate non-string
	item was added  to a list.  This error is now properly reported.
	(Trac #1515, git a3cf5322a73e8a97b388c6f8025b92957e5d8986)

359.	[bug]		kevin
	Corrected SOA serial check in xfrout.  It now compares the SOA
	serial of an IXFR query with that of the server based serial
	number arithmetic, and replies with a single SOA record of the
	server's current version if the former is equal to or newer
	than the latter.
	(Trac #1462, git ceeb87f6d539c413ebdc66e4cf718e7eb8559c45)

358.	[bug]		jinmei
	b10-resolver ignored default configuration parameters if listen_on
	failed (this can easily happen especially for a test environment
	where the run time user doesn't have root privilege), and even if
	listen_on was updated later the resolver wouldn't work correctly
	unless it's fully restarted (for example, all queries would be
	rejected due to an empty ACL).
	(Trac #1424, git 2cba8cb83cde4f34842898a848c0b1182bc20597)

357.	[bug]		jinmei
	ZoneFinder::find() for database based data sources didn't
	correctly identify out-of-zone query name and could return a
	confusing result such as NXRRSET.  It now returns NXDOMAIN with an
	empty RRset.  Note: we should rather throw an exception in such a
	case, which should be revisited later (see Trac #1536).
	(Trac #1430, git b35797ba1a49c78246abc8f2387901f9690b328d)

356.	[doc]		tomek
	BIND 10 Guide updated. It now describes DHCPv4 and DHCPv6
	components, including their overview, usage, supported standard
	and limitations. libdhcp++ is also described.
	(Trac #1367, git 3758ab360efe1cdf616636b76f2e0fb41f2a62a0)

355.	[bug]		jinmei
	Python xfrin.diff module incorrectly combined RRSIGs of different
	type covered, possibly merging different TTLs.  As a result a
	secondary server could store different RRSIGs than those at the
	primary server if it gets these records via IXFR.
	(Trac #1502, git 57b06f8cb6681f591fa63f25a053eb6f422896ef)

354.	[func]		tomek
	dhcp4: Support for DISCOVER and OFFER implemented. b10-dhcp4 is
	now able to offer hardcoded leases to DHCPv4 clients.
	dhcp6: Code refactored to use the same approach as dhcp4.
	(Trac #1230, git aac05f566c49daad4d3de35550cfaff31c124513)

353.	[func]		tomek
	libdhcp++: Interface detection in Linux implemented. libdhcp++
	is now able (on Linux systems) to detect available network
	interfaces, its link-layer addresses, flags and configured
	IPv4 and IPv6 addresses. Interface detection on other
	systems is planned.
	(Trac #1237, git 8a040737426aece7cc92a795f2b712d7c3407513)

352.	[func]		tomek
	libdhcp++: Transmission and reception of DHCPv4 packets is now
	implemented. Low-level hacks are not implemented for transmission
	to hosts that don't have IPv4 address yet, so currently the code
	is usable for communication with relays only, not hosts on the
	same link.
	(Trac #1239, #1240, git f382050248b5b7ed1881b086d89be2d9dd8fe385)

351.	[func]		fdupont
	Alpha version of DHCP benchmarking tool added.  "perfdhcp" is able to
	test both IPv4 and IPv6 servers: it can time the four-packet exchange
	(DORA and SARR) as well as time the initial two-packet exchange (DO
	and SA).  More information can be obtained by invoking the utility
	(in tests/tools/perfdhcp) with the "-h" flag.
	(Trac #1450, git 85083a76107ba2236732b45524ce7018eefbaf90)

350.	[func]*		vorner
	The target parameter of ZoneFinder::find is no longer present, as the
	interface was awkward. To get all the RRsets of a single domain, use
	the new findAll method (the same applies to python version, the method
	is named find_all).
	(Trac #1483,#1484, git 0020456f8d118c9f3fd6fc585757c822b79a96f6)

349.	[bug]		dvv
	resolver: If an upstream server responds with FORMERR to an EDNS
	query, try querying it without EDNS.
	(Trac #1386, git 99ad0292af284a246fff20b3702fbd7902c45418)

348.	[bug]		stephen
	By default the logging output stream is now flushed after each write.
	This fixes a problem seen on some systems where the log output from
	different processes was jumbled up.  Flushing can be disabled by
	setting the appropriate option in the logging configuration.
	(Trac #1405, git 2f0aa20b44604b671e6bde78815db39381e563bf)

347.	[bug]		jelte
	Fixed a bug where adding Zonemgr/secondary_zones without explicitly
	setting the class value of the added zone resulted in a cryptic
	error in bindctl ("Error: class"). It will now correctly default to
	IN if not set. This also adds better checks on the name and class
	values, and better errors if they are bad.
	(Trac #1414, git 7b122af8489acf0f28f935a19eca2c5509a3677f)

346.	[build]*		jreed
	Renamed libdhcp to libdhcp++.
	(Trac #1446, git d394e64f4c44f16027b1e62b4ac34e054b49221d)

345.	[func]		tomek
	dhcp4: Dummy DHCPv4 component implemented. Currently it does
	nothing useful, except providing skeleton implementation that can
	be expanded in the future.
	(Trac #992, git d6e33479365c8f8f62ef2b9aa5548efe6b194601)

344.	[func]		y-aharen
	src/lib/statistics: Added statistics counter library for entire server
	items and per zone items. Also, modified b10-auth to use it. It is
	also intended to use in the other modules such as b10-resolver.
	(Trac #510, git afddaf4c5718c2a0cc31f2eee79c4e0cc625499f)

343.	[func]		jelte
	Added IXFR-out system tests, based on the first two test sets of
	http://bind10.isc.org/wiki/IxfrSystemTests.
	(Trac #1314, git 1655bed624866a766311a01214597db01b4c7cec)

342.	[bug]		stephen
	In the resolver, a FORMERR received from an upstream nameserver
	now results in a SERVFAIL being returned as a response to the original
	query.  Additional debug messages added to distinguish between
	different errors in packets received from upstream nameservers.
	(Trac #1383, git 9b2b249d23576c999a65d8c338e008cabe45f0c9)

341.	[func]		tomek
	libdhcp++: Support for handling both IPv4 and IPv6 added.
	Also added support for binding IPv4 sockets.
	(Trac #1238, git 86a4ce45115dab4d3978c36dd2dbe07edcac02ac)

340.	[build]		jelte
	Fixed several linker issues related to recent gcc versions, botan
	and gtest.
	(Trac #1442, git 91fb141bfb3aadfdf96f13e157a26636f6e9f9e3)

339.	[bug]		jinmei
	libxfr, used by b10-auth to share TCP sockets with b10-xfrout,
	incorrectly propagated ASIO specific exceptions to the application
	if the given file name was too long.  This could lead to
	unexpected shut down of b10-auth.
	(Trac #1387, git a5e9d9176e9c60ef20c0f5ef59eeb6838ed47ab2)

338.	[bug]		jinmei
	b10-xfrin didn't check SOA serials of SOA and IXFR responses,
	which resulted in unnecessary transfer or unexpected IXFR
	timeouts (these issues were not overlooked but deferred to be
	fixed until #1278 was completed).  Validation on responses to SOA
	queries were tightened, too.
	(Trac #1299, git 6ff03bb9d631023175df99248e8cc0cda586c30a)

337.	[func]		tomek
	libdhcp++: Support for DHCPv4 option that can store a single
	address or a list of IPv4 addresses added. Support for END option
	added.
	(Trac #1350, git cc20ff993da1ddb1c6e8a98370438b45a2be9e0a)

336.	[func]		jelte
	libdns++ (and its python wrapper) now includes a class Serial, for
	SOA SERIAL comparison and addition. Operations on instances of this
	class follow the specification from RFC 1982.
	Rdata::SOA::getSerial() now returns values of this type (and not
	uint32_t).
	(Trac #1278, git 2ae72d76c74f61a67590722c73ebbf631388acbd)

335.	[bug]*		jelte
	The DataSourceClientContainer class that dynamically loads
	datasource backend libraries no longer provides just a .so file name
	to its call to dlopen(), but passes it an absolute path. This means
	that it is no longer an system implementation detail that depends on
	[DY]LD_LIBRARY_PATH which file is chosen, should there be multiple
	options (for instance, when test-running a new build while a
	different version is installed).
	These loadable libraries are also no longer installed in the default
	library path, but in a subdirectory of the libexec directory of the
	target ($prefix/libexec/[version]/backends).
	This also removes the need to handle b10-xfin and b10-xfrout as
	'special' hardcoded components, and they are now started as regular
	components as dictated by the configuration of the boss process.
	(Trac #1292, git 83ce13c2d85068a1bec015361e4ef8c35590a5d0)

334.	[bug]		jinmei
	b10-xfrout could potentially create an overflow response message
	(exceeding the 64KB max) or could create unnecessarily small
	messages.  The former was actually unlikely to happen due to the
	effect of name compression, and the latter was marginal and at least
	shouldn't cause an interoperability problem, but these were still
	potential problems and were fixed.
	(Trac #1389, git 3fdce88046bdad392bd89ea656ec4ac3c858ca2f)

333.	[bug]		dvv
	Solaris needs "-z now" to force non-lazy binding and prevent
	g++ static initialization code from deadlocking.
	(Trac #1439, git c789138250b33b6b08262425a08a2a0469d90433)

332.	[bug]		vorner
	C++ exceptions in the isc.dns.Rdata wrapper are now converted
	to python ones instead of just aborting the interpreter.
	(Trac #1407, git 5b64e839be2906b8950f5b1e42a3fadd72fca033)

bind10-devel-20111128 released on November 28, 2011

331.	[bug]		shane
	Fixed a bug in data source library where a zone with more labels
	than an out-of-bailiwick name server would cause an exception to
	be raised.
	(Trac #1430, git 81f62344db074bc5eea3aaf3682122fdec6451ad)

330.	[bug]		jelte
	Fixed a bug in b10-auth where it would sometimes fail because it
	tried to check for queued msgq messages before the session was
	fully running.
	(git c35d0dde3e835fc5f0a78fcfcc8b76c74bc727ca)

329.	[doc]		vorner, jreed
	Document the bind10 run control configuration in guide and
	manual page.
	(Trac #1341, git c1171699a2b501321ab54207ad26e5da2b092d63)

328.	[func]		jelte
	b10-auth now passes IXFR requests on to b10-xfrout, and no longer
	responds to them with NOTIMPL.
	(Trac #1390, git ab3f90da16d31fc6833d869686e07729d9b8c135)

327.	[func]		jinmei
	b10-xfrout now supports IXFR.  (Right now there is no user
	configurable parameter about this feature; b10-xfrout will
	always respond to IXFR requests according to RFC1995).
	(Trac #1371 and #1372, git 80c131f5b0763753d199b0fb9b51f10990bcd92b)

326.	[build]*		jinmei
	Added a check script for the SQLite3 schema version.  It will be
	run at the beginning of 'make install', and if it detects an old
	version of schema, installation will stop.  You'll then need to
	upgrade the database file by following the error message.
	(Trac #1404, git a435f3ac50667bcb76dca44b7b5d152f45432b57)

325.	[func]		jinmei
	Python isc.datasrc: added interfaces for difference management:
	DataSourceClient.get_updater() now has the 'journaling' parameter
	to enable storing diffs to the data source, and a new class
	ZoneJournalReader was introduced to retrieve them, which can be
	created by the new DataSourceClient.get_journal_reader() method.
	(Trac #1333, git 3e19362bc1ba7dc67a87768e2b172c48b32417f5,
	git 39def1d39c9543fc485eceaa5d390062edb97676)

324.	[bug]		jinmei
	Fixed reference leak in the isc.log Python module.  Most of all
	BIND 10 Python programs had memory leak (even though the pace of
	leak may be slow) due to this bug.
	(Trac #1359, git 164d651a0e4c1059c71f56b52ea87ac72b7f6c77)

323.	[bug]		jinmei
	b10-xfrout incorrectly skipped adding TSIG RRs to some
	intermediate responses (when TSIG is to be used for the
	responses).  While RFC2845 optionally allows to skip intermediate
	TSIGs (as long as the digest for the skipped part was included
	in a later TSIG), the underlying TSIG API doesn't support this
	mode of signing.
	(Trac #1370, git 76fb414ea5257b639ba58ee336fae9a68998b30d)

322.	[func]		jinmei
	datasrc: Added C++ API for retrieving difference of two versions
	of a zone.  A new ZoneJournalReader class was introduced for this
	purpose, and a corresponding factory method was added to
	DataSourceClient.
	(Trac #1332, git c1138d13b2692fa3a4f2ae1454052c866d24e654)

321.	[func]*		jinmei
	b10-xfrin now installs IXFR differences into the underlying data
	source (if it supports journaling) so that the stored differences
	can be used for subsequent IXFR-out transactions.
	Note: this is a backward incompatibility change for older sqlite3
	database files.  They need to be upgraded to have a "diffs" table.
	(Trac #1376, git 1219d81b49e51adece77dc57b5902fa1c6be1407)

320.	[func]*		vorner
	The --brittle switch was removed from the bind10 executable.
	It didn't work after change #316 (Trac #213) and the same
	effect can be accomplished by declaring all components as core.
	(Trac #1340, git f9224368908dd7ba16875b0d36329cf1161193f0)

319.	[func]		naokikambe
	b10-stats-httpd was updated. In addition of the access to all
	statistics items of all modules, the specified item or the items
	of the specified module name can be accessed.  For example, the
	URI requested by using the feature is showed as
	"/bind10/statistics/xml/Auth" or
	"/bind10/statistics/xml/Auth/queries.tcp". The list of all possible
	module names and all possible item names can be showed in the
	root document, whose URI is "/bind10/statistics/xml".  This change
	is not only for the XML documents but also is for the XSD and
	XSL documents.
	(Trac #917, git b34bf286c064d44746ec0b79e38a6177d01e6956)

318.	[func]		stephen
	Add C++ API for accessing zone difference information in
	database-based data sources.
	(Trac #1330, git 78770f52c7f1e7268d99e8bfa8c61e889813bb33)

317.	[func]		vorner
	datasrc: the getUpdater method of DataSourceClient supports an
	optional 'journaling' parameter to indicate the generated updater
	to store diffs.  The database based derived class implements this
	extension.
	(Trac #1331, git 713160c9bed3d991a00b2ea5e7e3e7714d79625d)

316.	[func]*		vorner
	The configuration of what parts of the system run is more
	flexible now.  Everything that should run must have an
	entry in Boss/components.
	(Trac #213, git 08e1873a3593b4fa06754654d22d99771aa388a6)

315.	[func]		tomek
	libdhcp: Support for DHCPv4 packet manipulation is now implemented.
	All fixed fields are now supported. Generic support for DHCPv4
	options is available (both parsing and assembly). There is no code
	that uses this new functionality yet, so it is not usable directly
	at this time. This code will be used by upcoming b10-dhcp4 daemon.
	(Trac #1228, git 31d5a4f66b18cca838ca1182b9f13034066427a7)

314.	[bug]		jelte
	b10-xfrin would previously initiate incoming transfers upon
	receiving NOTIFY messages from any address (if the zone was
	known to b10-xfrin, and using the configured address). It now
	only starts a transfer if the source address from the NOTIFY
	packet matches the configured master address and port. This was
	really already fixed in release bind10-devel-20111014, but there
	were some deferred cleanups to add.
	(Trac #1298, git 1177bfe30e17a76bea6b6447e14ae9be9e1ca8c2)

313.	[func]		jinmei
	datasrc: Added C++ API for adding zone differences to database
	based data sources.  It's intended to be used for the support for
	IXFR-in and dynamic update (so they can subsequently be retrieved
	for IXFR-out).  The addRecordDiff method of the DatabaseAccessor
	defines the interface, and a concrete implementation for SQLite3
	was provided.
	(Trac #1329, git 1aa233fab1d74dc776899df61181806679d14013)

312.	[func]		jelte
	Added an initial framework for doing system tests using the
	cucumber-based BDD tool Lettuce. A number of general steps are
	included,  for instance running bind10 with specific
	configurations, sending queries, and inspecting query answers. A
	few very basic tests are included as well.
	(Trac #1290, git 6b75c128bcdcefd85c18ccb6def59e9acedd4437)

311.	[bug]		jelte
	Fixed a bug in bindctl where tab-completion for names that
	contain a hyphen resulted in unexpected behaviour, such as
	appending the already-typed part again.
	(Trac #1345, git f80ab7879cc29f875c40dde6b44e3796ac98d6da)

310.	[bug]		jelte
	Fixed a bug where bindctl could not set a value that is optional
	and has no default, resulting in the error that the setting
	itself was unknown. bindctl now correctly sees the setting and
	is able to set it.
	(Trac #1344, git 0e776c32330aee466073771600390ce74b959b38)

309.	[bug]		jelte
	Fixed a bug in bindctl where the removal of elements from a set
	with default values was not stored, unless the set had been
	modified in another way already.
	(Trac #1343, git 25c802dd1c30580b94345e83eeb6a168ab329a33)

308.	[build]		jelte
	The configure script will now use pkg-config for finding
	information about the Botan library. If pkg-config is unavailable,
	or unaware of Botan, it will fall back to botan-config. It will
	also use botan-config when a specific botan library directory is
	given using the '--with-botan=' flag
	(Trac #1194, git dc491833cf75ac1481ba1475795b0f266545013d)

307.	[func]		vorner
	When zone transfer in fails with IXFR, it is retried with AXFR
	automatically.
	(Trac #1279, git cd3588c9020d0310f949bfd053c4d3a4bd84ef88)

306.	[bug]		stephen
	Boss process now waits for the configuration manager to initialize
	itself before continuing with startup.  This fixes a race condition
	whereby the Boss could start the configuration manager and then
	immediately start components that depended on that component being
	fully initialized.
	(Trac #1271, git 607cbae949553adac7e2a684fa25bda804658f61)

305.	[bug]		jinmei
	Python isc.dns, isc.datasrc, xfrin, xfrout: fixed reference leak
	in Message.get_question(), Message.get_section(),
	RRset.get_rdata(), and DataSourceClient.get_updater().
	The leak caused severe memory leak in b10-xfrin, and (although no
	one reported it) should have caused less visible leak in
	b10-xfrout.  b10-xfrin had its own leak, which was also fixed.
	(Trac #1028, git a72886e643864bb6f86ab47b115a55e0c7f7fcad)

304.	[bug]		jelte
	The run_bind10.sh test script now no longer runs processes from
	an installed version of BIND 10, but will correctly use the
	build tree paths.
	(Trac #1246, git 1d43b46ab58077daaaf5cae3c6aa3e0eb76eb5d8)

303.	[bug]		jinmei
	Changed the installation path for the UNIX domain file used
	for the communication between b10-auth and b10-xfrout to a
	"@PACKAGE@" subdirectory (e.g. from /usr/local/var to
	/usr/local/var/bind10-devel).  This should be transparent change
	because this file is automatically created and cleaned up, but
	if the old file somehow remains, it can now be safely removed.
	(Trac #869, git 96e22f4284307b1d5f15e03837559711bb4f580c)

302.	[bug]		jelte
	msgq no longer crashes if the remote end is closed while msgq
	tries to send data. It will now simply drop the message and close
	the connection itself.
	(Trac #1180, git 6e68b97b050e40e073f736d84b62b3e193dd870a)

301.	[func]		stephen
	Add system test for IXFR over TCP.
	(Trac #1213, git 68ee3818bcbecebf3e6789e81ea79d551a4ff3e8)

300.	[func]*		tomek
	libdhcp: DHCP packet library was implemented. Currently it handles
	packet reception, option parsing, option generation and output
	packet building. Generic and specialized classes for several
	DHCPv6 options (IA_NA, IAADDR, address-list) are available. A
	simple code was added that leverages libdhcp. It is a skeleton
	DHCPv6 server. It receives incoming SOLICIT and REQUEST messages
	and responds with proper ADVERTISE and REPLY. Note that since
	LeaseManager is not implemented, server assigns the same
	hardcoded lease for every client. This change removes existing
	DHCPv6 echo server as it was only a proof of concept code.
	(Trac #1186, git 67ea6de047d4dbd63c25fe7f03f5d5cc2452ad7d)

299.	[build]		jreed
	Do not install the libfake_session, libtestutils, or libbench
	libraries. They are used by tests within the source tree.
	Convert all test-related makefiles to build test code at
	regular make time to better work with test-driven development.
	This reverts some of #1901. (The tests are ran using "make
	check".)
	(Trac #1286, git cee641fd3d12341d6bfce5a6fbd913e3aebc1e8e)

bind10-devel-20111014 released on October 14, 2011

298.	[doc]		jreed
	Shorten README. Include plain text format of the Guide.
	(git d1897d3, git 337198f)

297.	[func]		dvv
	Implement the SPF rrtype according to RFC4408.
	(Trac #1140, git 146934075349f94ee27f23bf9ff01711b94e369e)

296.	[build]		jreed
	Do not install the unittest libraries. At this time, they
	are not useful without source tree (and they may or may
	not have googletest support). Also, convert several makefiles
	to build tests at "check" time and not build time.
	(Trac #1091, git 2adf4a90ad79754d52126e7988769580d20501c3)

295.	[bug]		jinmei
	__init__.py for isc.dns was installed in the wrong directory,
	which would now make xfrin fail to start.  It was also bad
	in that it replaced any existing __init__.py in th public
	site-packages directory.  After applying this fix You may want to
	check if the wrong init file is in the wrong place, in which
	case it should be removed.
	(Trac #1285, git af3b17472694f58b3d6a56d0baf64601b0f6a6a1)

294.	[func]		jelte, jinmei, vorner
	b10-xfrin now supports incoming IXFR.  See BIND 10 Guide for
	how to configure it and operational notes.
	(Trac #1212, multiple git merges)

293.	[func]*		tomek
	b10-dhcp6: Implemented DHCPv6 echo server. It joins DHCPv6
	multicast groups and listens to incoming DHCPv6 client messages.
	Received messages are then echoed back to clients. This
	functionality is limited, but it can be used to test out client
	resiliency to unexpected messages. Note that network interface
	detection routines are not implemented yet, so interface name
	and its address must be specified in interfaces.txt.
	(Trac #878, git 3b1a604abf5709bfda7271fa94213f7d823de69d)

292.	[func]		dvv
	Implement the DLV rrtype according to RFC4431.
	(Trac #1144, git d267c0511a07c41cd92e3b0b9ee9bf693743a7cf)

291.	[func]		naokikambe
	Statistics items are specified by each module's spec file.
	Stats module can read these through the config manager. Stats
	module and stats httpd report statistics data and statistics
	schema by each module via both bindctl and HTTP/XML.
	(Trac #928,#929,#930,#1175,
	git 054699635affd9c9ecbe7a108d880829f3ba229e)

290.	[func]		jinmei
	libdns++/pydnspp: added an option parameter to the "from wire"
	methods of the Message class.  One option is defined,
	PRESERVE_ORDER, which specifies the parser to handle each RR
	separately, preserving the order, and constructs RRsets in the
	message sections so that each RRset contains only one RR.
	(Trac #1258, git c874cb056e2a5e656165f3c160e1b34ccfe8b302)

289.	[func]*		jinmei
	b10-xfrout: ACLs for xfrout can now be configured per zone basis.
	A per zone ACL is part of a more general zone configuration.  A
	quick example for configuring an ACL for zone "example.com" that
	rejects any transfer request for that zone is as follows:
	> config add Xfrout/zone_config
	> config set Xfrout/zone_config[0]/origin "example.com"
	> config add Xfrout/zone_config[0]/transfer_acl
	> config set Xfrout/zone_config[0]/transfer_acl[0] {"action": "REJECT"}
	The previous global ACL (query_acl) was renamed to transfer_acl,
	which now works as the default ACL.  Note: backward compatibility
	is not provided, so an existing configuration using query_acl
	needs to be updated by hand.
	Note: the per zone configuration framework is a temporary
	workaround.  It will eventually be redesigned as a system wide
	configuration.
	(Trac #1165, git 698176eccd5d55759fe9448b2c249717c932ac31)

288.	[bug]		stephen
	Fixed problem whereby the order in which component files appeared in
	rdataclass.cc was system dependent, leading to problems on some
	systems where data types were used before the header file in which
	they were declared was included.
	(Trac #1202, git 4a605525cda67bea8c43ca8b3eae6e6749797450)

287.	[bug]*		jinmei
	Python script files for log messages (xxx_messages.py) should have
	been installed under the "isc" package.  This fix itself should
	be a transparent change without affecting existing configurations
	or other operational practices, but you may want to clean up the
	python files from the common directly (such as "site-packages").
	(Trac #1101, git 0eb576518f81c3758c7dbaa2522bd8302b1836b3)

286.	[func]		ocean
	libdns++: Implement the HINFO rrtype support according to RFC1034,
	and RFC1035.
	(Trac #1112, git 12d62d54d33fbb1572a1aa3089b0d547d02924aa)

285.	[bug]		jelte
	sqlite3 data source: fixed a race condition on initial startup,
	when the database has not been initialized yet, and multiple
	processes are trying to do so, resulting in one of them failing.
	(Trac #326, git 5de6f9658f745e05361242042afd518b444d7466)

284.	[bug]		jerry
	b10-zonemgr: zonemgr will not terminate on empty zones, it will
	log a warning and try to do zone transfer for them.
	(Trac #1153, git 0a39659638fc68f60b95b102968d7d0ad75443ea)

283.	[bug]		zhanglikun
	Make stats and boss processes wait for answer messages from each
	other in block mode to avoid orphan answer messages, add an internal
	command "getstats" to boss process for getting statistics data from
	boss.
	(Trac #519, git 67d8e93028e014f644868fede3570abb28e5fb43)

282.	[func]		ocean
	libdns++: Implement the NAPTR rrtype according to RFC2915,
	RFC2168 and RFC3403.
	(Trac #1130, git 01d8d0f13289ecdf9996d6d5d26ac0d43e30549c)

bind10-devel-20110819 released on August 19, 2011

281.	[func]		jelte
	Added a new type for configuration data: "named set". This allows for
	similar configuration as the current "list" type, but with strings
	instead of indices as identifiers. The intended use is for instance
	/foo/zones/example.org/bar instead of /foo/zones[2]/bar. Currently
	this new type is not in use yet.
	(Trac #926, git 06aeefc4787c82db7f5443651f099c5af47bd4d6)

280.	[func]		jerry
	libdns++: Implement the MINFO rrtype according to RFC1035.
	(Trac #1113, git 7a9a19d6431df02d48a7bc9de44f08d9450d3a37)

279.	[func]		jerry
	libdns++: Implement the AFSDB rrtype according to RFC1183.
	(Trac #1114, git ce052cd92cd128ea3db5a8f154bd151956c2920c)

278.	[doc]		jelte
	Add logging configuration documentation to the guide.
	(Trac #1011, git 2cc500af0929c1f268aeb6f8480bc428af70f4c4)

277.	[func]		jerry
	libdns++: Implement the SRV rrtype according to RFC2782.
	(Trac #1128, git 5fd94aa027828c50e63ae1073d9d6708e0a9c223)

276.	[func]		stephen
	Although the top-level loggers are named after the program (e.g.
	b10-auth, b10-resolver), allow the logger configuration to omit the
	"b10-" prefix and use just the module name.
	(Trac #1003, git a01cd4ac5a68a1749593600c0f338620511cae2d)

275.	[func]		jinmei
	Added support for TSIG key matching in ACLs.  The xfrout ACL can
	now refer to TSIG key names using the "key" attribute.  For
	example, the following specifies an ACL that allows zone transfer
	if and only if the request is signed with a TSIG of a key name
	"key.example":
	> config set Xfrout/query_acl[0] {"action": "ACCEPT", \
	                                  "key": "key.example"}
	(Trac #1104, git 9b2e89cabb6191db86f88ee717f7abc4171fa979)

274.	[bug]		naokikambe
	add unittests for functions xml_handler, xsd_handler and xsl_handler
	respectively to make sure their behaviors are correct, regardless of
	whether type which xml.etree.ElementTree.tostring() after Python3.2
	returns is str or byte.
	(Trac #1021, git 486bf91e0ecc5fbecfe637e1e75ebe373d42509b)

273.	[func]		vorner
	It is possible to specify ACL for the xfrout module. It is in the ACL
	configuration key and has the usual ACL syntax. It currently supports
	only the source address. Default ACL accepts everything.
	(Trac #772, git 50070c824270d5da1db0b716db73b726d458e9f7)

272.	[func]		jinmei
	libdns++/pydnspp: TSIG signing now handles truncated DNS messages
	(i.e. with TC bit on) with TSIG correctly.
	(Trac #910, 8e00f359e81c3cb03c5075710ead0f87f87e3220)

271.	[func]		stephen
	Default logging for unit tests changed to severity DEBUG (level 99)
	with the output routed to /dev/null.  This can be altered by setting
	the B10_LOGGER_XXX environment variables.
	(Trac #1024, git 72a0beb8dfe85b303f546d09986461886fe7a3d8)

270.	[func]		jinmei
	Added python bindings for ACLs using the DNS request as the
	context.  They are accessible via the isc.acl.dns module.
	(Trac #983, git c24553e21fe01121a42e2136d0a1230d75812b27)

269.	[bug]		y-aharen
	Modified IntervalTimerTest not to rely on the accuracy of the timer.
	This fix addresses occasional failure of build tests.
	(Trac #1016, git 090c4c5abac33b2b28d7bdcf3039005a014f9c5b)

268.	[func]		stephen
	Add environment variable to allow redirection of logging output during
	unit tests.
	(Trac #1071, git 05164f9d61006869233b498d248486b4307ea8b6)

bind10-devel-20110705 released on July 05, 2011

267.	[func]		tomek
	Added a dummy module for DHCP6. This module does not actually
	do anything at this point, and BIND 10 has no option for
	starting it yet. It is included as a base for further
	development.
	(Trac #990, git 4a590df96a1b1d373e87f1f56edaceccb95f267d)

266.	[func]		Multiple developers
        Convert various error messages, debugging and other output
        to the new logging interface, including for b10-resolver,
        the resolver library, the CC library, b10-auth, b10-cfgmgr,
        b10-xfrin, and b10-xfrout. This includes a lot of new
        documentation describing the new log messages.
        (Trac #738, #739, #742, #746, #759, #761, #762)

265.	[func]*		jinmei
	b10-resolver: Introduced ACL on incoming queries.  By default the
	resolver accepts queries from ::1 and 127.0.0.1 and rejects all
	others.  The ACL can be configured with bindctl via the
	"Resolver/query_acl" parameter.  For example, to accept queries
	from 192.0.2.0/24 (in addition to the default list), do this:
	> config add Resolver/query_acl
	> config set Resolver/query_acl[2]/action "ACCEPT"
	> config set Resolver/query_acl[2]/from "192.0.2.0/24"
	> config commit
	(Trac #999, git e0744372924442ec75809d3964e917680c57a2ce,
	also based on other ACL related work done by stephen and vorner)

264.	[bug]		jerry
	b10-xfrout: fixed a busy loop in its notify-out subthread.  Due to
	the loop, the thread previously woke up every 0.5 seconds throughout
	most of the lifetime of b10-xfrout, wasting the corresponding CPU
	time.
	(Trac #1001, git fb993ba8c52dca4a3a261e319ed095e5af8db15a)

263.	[func]		jelte
	Logging configuration can now also accept a * as a first-level
	name (e.g. '*', or '*.cache'), indicating that every module
	should use that configuration, unless overridden by an explicit
	logging configuration for that module
	(Trac #1004, git 0fad7d4a8557741f953eda9fed1d351a3d9dc5ef)

262.	[func]		stephen
	Add some initial documentation about the logging framework.
	Provide BIND 10 Messages Manual in HTML and DocBook? XML formats.
	This provides all the log message descriptions in a single document.
	A developer tool, tools/system_messages.py (available in git repo),
	was written to generate this.
	(Trac #1012, git 502100d7b9cd9d2300e78826a3bddd024ef38a74)

261.	[func]		stephen
	Add new-style logging messages to b10-auth.
	(Trac #738, git c021505a1a0d6ecb15a8fd1592b94baff6d115f4)

260.	[func]		stephen
	Remove comma between message identification and the message
	text in the new-style logging messages.
	(Trac #1031, git 1c7930a7ba19706d388e4f8dcf2a55a886b74cd2)

259.	[bug]		stephen
	Logging now correctly initialized in b10-auth.  Also, fixed
	bug whereby querying for "version.bind txt ch" would cause
	b10-auth to crash if BIND 10 was started with the "-v" switch.
	(Trac #1022,#1023, git 926a65fa08617be677a93e9e388df0f229b01067)

258.	[build]		jelte
	Now builds and runs with Python 3.2
	(Trac #710, git dae1d2e24f993e1eef9ab429326652f40a006dfb)

257.	[bug]		y-aharen
	Fixed a bug an instance of IntervalTimerImpl may be destructed
	while deadline_timer is holding the handler. This fix addresses
	occasional failure of IntervalTimerTest.destructIntervalTimer.
	(Trac #957, git e59c215e14b5718f62699ec32514453b983ff603)

256.	[bug]		jerry
	src/bin/xfrin: update xfrin to check TSIG before other part of
	incoming message.
	(Trac #955, git 261450e93af0b0406178e9ef121f81e721e0855c)

255.	[func]		zhang likun
	src/lib/cache:  remove empty code in lib/cache and the corresponding
	suppression rule in	src/cppcheck-suppress.lst.
	(Trac #639, git 4f714bac4547d0a025afd314c309ca5cb603e212)

254.	[bug]		jinmei
	b10-xfrout: failed to send notifies over IPv6 correctly.
	(Trac #964, git 3255c92714737bb461fb67012376788530f16e40)

253.	[func]		jelte
	Add configuration options for logging through the virtual module
	Logging.
	(Trac #736, git 9fa2a95177265905408c51d13c96e752b14a0824)

252.	[func]		stephen
	Add syslog as destination for logging.
	(Trac #976, git 31a30f5485859fd3df2839fc309d836e3206546e)

251.	[bug]*		jinmei
	Make sure bindctl private files are non readable to anyone except
	the owner or users in the same group.  Note that if BIND 10 is run
	with changing the user, this change means that the file owner or
	group will have to be adjusted.  Also note that this change is
	only effective for a fresh install; if these files already exist,
	their permissions must be adjusted by hand (if necessary).
	(Trac #870, git 461fc3cb6ebabc9f3fa5213749956467a14ebfd4)

250.	[bug]		ocean
	src/lib/util/encode, in some conditions, the DecodeNormalizer's
	iterator may reach the end() and when later being dereferenced
	it will cause crash on some platform.
	(Trac #838, git 83e33ec80c0c6485d8b116b13045b3488071770f)

249.	[func]		jerry
	xfrout: add support for TSIG verification.
	(Trac #816, git 3b2040e2af2f8139c1c319a2cbc429035d93f217)

248.	[func]		stephen
	Add file and stderr as destinations for logging.
	(Trac #555, git 38b3546867425bd64dbc5920111a843a3330646b)

247.	[func]		jelte
	Upstream queries from the resolver now set EDNS0 buffer size.
	(Trac #834, git 48e10c2530fe52c9bde6197db07674a851aa0f5d)

246.	[func]		stephen
	Implement logging using log4cplus (http://log4cplus.sourceforge.net)
	(Trac #899, git 31d3f525dc01638aecae460cb4bc2040c9e4df10)

245.	[func]		vorner
	Authoritative server can now sign the answers using TSIG
	(configured in tsig_keys/keys, list of strings like
	"name:<base64-secret>:sha1-hmac"). It doesn't use them for
	ACL yet, only verifies them and signs if the request is signed.
	(Trac #875, git fe5e7003544e4e8f18efa7b466a65f336d8c8e4d)

244.	[func]		stephen
	In unit tests, allow the choice of whether unhandled exceptions are
	caught in the unit test program (and details printed) or allowed to
	propagate to the default exception handler.  See the bind10-dev thread
	https://lists.isc.org/pipermail/bind10-dev/2011-January/001867.html
	for more details.
	(Trac #542, git 1aa773d84cd6431aa1483eb34a7f4204949a610f)

243.	[func]*		feng
	Add optional hmac algorithm SHA224/384/512.
	(Trac #782, git 77d792c9d7c1a3f95d3e6a8b721ac79002cd7db1)

bind10-devel-20110519 released on May 19, 2011

242.	[func]		jinmei
	xfrin: added support for TSIG verify.  This change completes TSIG
	support in b10-xfrin.
	(Trac #914, git 78502c021478d97672232015b7df06a7d52e531b)

241.	[func]		jinmei
	pydnspp: added python extension for the TSIG API introduced in
	change 235.
	(Trac #905, git 081891b38f05f9a186814ab7d1cd5c572b8f777f)
	(Trac #915, git 0555ab65d0e43d03b2d40c95d833dd050eea6c23)

240.	[func]*		jelte
	Updated configuration options to Xfrin, so that you can specify
	a master address, port, and TSIG key per zone. Still only one per
	zone at this point, and TSIG keys are (currently) only specified
	by their full string representation. This replaces the
	Xfrin/master_addr, Xfrin/master_port, and short-lived
	Xfrin/tsig_key configurations with a Xfrin/zones list.
	(Trac #811, git 88504d121c5e08fff947b92e698a54d24d14c375)

239.	[bug]		jerry
	src/bin/xfrout: If a zone doesn't have notify slaves (only has
	one apex ns record - the primary master name server) will cause
	b10-xfrout uses 100% of CPU.
	(Trac #684, git d11b5e89203a5340d4e5ca51c4c02db17c33dc1f)

238.	[func]		zhang likun
	Implement the simplest forwarder, which pass everything through
	except QID, port number. The response will not be cached.
	(Trac #598_new, git 8e28187a582820857ef2dae9b13637a3881f13ba)

237.	[bug]		naokikambe
	Resolved that the stats module wasn't configurable in bindctl in
	spite of its having configuration items. The configuration part
	was removed from the original spec file "stats.spec" and was
	placed in a new spec file "stats-schema.spec". Because it means
	definitions of statistics items. The command part is still
	there. Thus stats module currently has no its own configuration,
	and the items in "stats-schema.spec" are neither visible nor
	configurable through bindctl. "stats-schema.spec" is shared with
	stats module and stats-httpd module, and maybe with other
	statistical modules in future. "stats.spec" has own configuration
	and commands of stats module, if it requires.
	(Trac #719, git a234b20dc6617392deb8a1e00eb0eed0ff353c0a)

236.	[func]		jelte
	C++ client side of configuration now uses BIND 10 logging system.
	It also has improved error handling when communicating with the
	rest of the system.
	(Trac #743, git 86632c12308c3ed099d75eb828f740c526dd7ec0)

235.	[func]		jinmei
	libdns++: added support for TSIG signing and verification.  It can
	be done using a newly introduced TSIGContext class.
	Note: we temporarily disabled support for truncated signature
	and modified some part of the code introduced in #226 accordingly.
	We plan to fix this pretty soon.
	(Trac #812, git ebe0c4b1e66d359227bdd1bd47395fee7b957f14)
	(Trac #871, git 7c54055c0e47c7a0e36fcfab4b47ff180c0ca8c8)
	(Trac #813, git ffa2f0672084c1f16e5784cdcdd55822f119feaa)
	(Trac #893, git 5aaa6c0f628ed7c2093ecdbac93a2c8cf6c94349)

234.	[func]		jerry
	src/bin/xfrin: update xfrin to use TSIG. Currently it only supports
	sending a signed TSIG request or SOA request.
	(Trac #815, git a892818fb13a1839c82104523cb6cb359c970e88)

233.	[func]		stephen
	Added new-style logging statements to the NSAS code.
	(Trac #745, git ceef68cd1223ae14d8412adbe18af2812ade8c2d)

232.	[func]		stephen
	To facilitate the writing of extended descriptions in
	message files, altered the message file format.  The message
	is now flagged with a "%" as the first non-blank character
	in the line and the lines in the extended description are
	no longer preceded by a "+".
	(Trac #900, git b395258c708b49a5da8d0cffcb48d83294354ba3)

231.	[func]*		vorner
    The logging interface changed slightly. We use
	logger.foo(MESSAGE_ID).arg(bar); instead of logger.foo(MESSAGE_ID,
	bar); internally. The message definitions use '%1,%2,...'
	instead of '%s,%d', which allows us to cope better with
	mismatched placeholders and allows reordering of them in
	case of translation.
	(Trac #901, git 4903410e45670b30d7283f5d69dc28c2069237d6)

230.	[bug]		naokikambe
	Removed too repeated verbose messages in two cases of:
	 - when auth sends statistics data to stats
	 - when stats receives statistics data from other modules
	(Trac #620, git 0ecb807011196eac01f281d40bc7c9d44565b364)

229.	[doc]		jreed
	Add manual page for b10-host.
	(git a437d4e26b81bb07181ff35a625c540703eee845)

228.	[func]*		jreed
	The host tool is renamed to b10-host. While the utility is
	a work in progress, it is expected to now be shipped with
	tarballs. Its initial goal was to be a host(1) clone,
	rewritten in C++ from scratch and using BIND 10's libdns++.
	It now supports the -a (any), -c class, -d (verbose) switches
	and has improved output.
	(Trac #872, git d846851699d5c76937533adf9ff9d948dfd593ca)

227.	[build]		jreed
	Add missing libdns++ rdata files for the distribution (this
	fixes distcheck error). Change three generated libdns++
	headers to "nodist" so they aren't included in the distribution
	(they were mistakenly included in last tarball).

226.	[func]*		jelte
	Introduced an API for cryptographic operations. Currently it only
	supports HMAC, intended for use with TSIG. The current
	implementation uses Botan as the backend library.
	This introduces a new dependency, on Botan.  Currently only Botan
	1.8.x works; older or newer versions don't.
	(Trac #781, git 9df42279a47eb617f586144dce8cce680598558a)

225.	[func]		naokikambe
	Added the HTTP/XML interface (b10-stats-httpd) to the
	statistics feature in BIND 10. b10-stats-httpd is a standalone
	HTTP server and it requests statistics data to the stats
	daemon (b10-stats) and sends it to HTTP clients in XML
	format. Items of the data collected via b10-stats-httpd
	are almost equivalent to ones which are collected via
	bindctl. Since it also can send XSL (Extensible Stylesheet
	Language) document and XSD (XML Schema definition) document,
	XML document is human-friendly to view through web browsers
	and its data types are strictly defined.
	(Trac #547, git 1cbd51919237a6e65983be46e4f5a63d1877b1d3)

224.	[bug]		jinmei
	b10-auth, src/lib/datasrc: inconsistency between the hot spot
	cache and actual data source could cause a crash while query
	processing.  The crash could happen, e.g., when an sqlite3 DB file
	is being updated after a zone transfer while b10-auth handles a
	query using the corresponding sqlite3 data source.
	(Trac #851, git 2463b96680bb3e9a76e50c38a4d7f1d38d810643)

223.	[bug]		feng
	If ip address or port isn't usable for name server, name
	server process won't exist and give end user chance to
	reconfigure them.
	(Trac #775, git 572ac2cf62e18f7eb69d670b890e2a3443bfd6e7)

222.	[bug]*		jerry
	src/lib/zonemgr: Fix a bug that xfrin not checking for new
	copy of zone on startup.  Imposes some random jitters to
	avoid many zones need to do refresh at the same time. This
	removed the Zonemgr/jitter_scope setting and introduced
	Zonemgr/refresh_jitter and Zonemgr/reload_jitter.
	(Trac #387, git 1241ddcffa16285d0a7bb01d6a8526e19fbb70cb)

221.	[func]*		jerry
	src/lib/util: Create C++ utility library.
	(Trac #749, git 084d1285d038d31067f8cdbb058d626acf03566d)

220.	[func]		stephen
	Added the 'badpacket' program for testing; it sends a set of
	(potentially) bad packets to a nameserver and prints the responses.
	(Trac #703, git 1b666838b6c0fe265522b30971e878d9f0d21fde)

219.	[func]		ocean
	src/lib: move some dns related code out of asiolink library to
	asiodns library
	(Trac #751, git 262ac6c6fc61224d54705ed4c700dadb606fcb1c)

218.	[func]		jinmei
	src/lib/dns: added support for RP RDATA.
	(Trac #806, git 4e47d5f6b692c63c907af6681a75024450884a88)

217.	[bug]		jerry
	src/lib/dns/python: Use a signed version of larger size of
	integer and perform more strict range checks with
	PyArg_ParseTuple() in case of overflows.
	(Trac #363, git ce281e646be9f0f273229d94ccd75bf7e08d17cf)

216.	[func]		vorner
	The BIND10_XFROUT_SOCKET_FILE environment variable can be
	used to specify which socket should be used for communication
	between b10-auth and b10-xfrout. Mostly for testing reasons.
	(Trac #615, git 28b01ad5bf72472c824a7b8fc4a8dc394e22e462)

215.	[func]		vorner
	A new process, b10-sockcreator, is added, which will create
	sockets for the rest of the system.  It is the only part
	which will need to keep the root privileges. However, only
	the process exists, nothing can talk to it yet.
	(Trac #366, git b509cbb77d31e388df68dfe52709d6edef93df3f)

214.	[func]*		vorner
	Zone manager no longer thinks it is secondary master for
	all zones in the database. They are listed in
	Zonemgr/secondary_zones configuration variable (in the form
	[{"name": "example.com", "class": "IN"}]).
	(Trac #670, git 7c1e4d5e1e28e556b1d10a8df8d9486971a3f052)

213.	[bug]		naokikambe
	Solved incorrect datetime of "bind10.boot_time" and also
	added a new command "sendstats" for Bob. This command is
	to send statistics data to the stats daemon immediately.
	The solved problem is that statistics data doesn't surely
	reach to the daemon because Bob sent statistics data to
	the daemon while it is starting. So the daemon invokes the
	command for Bob after it starts up. This command is also
	useful for resending statistics data via bindctl manually.
	(Trac #521, git 1c269cbdc76f5dc2baeb43387c4d7ccc6dc863d2)

212.	[bug]		naokikambe
	Fixed that the ModuleCCSession object may group_unsubscribe in the
	closed CC session in being deleted.
	(Trac #698, git 0355bddc92f6df66ef50b920edd6ec3b27920d61)

211.	[func]		shane
	Implement "--brittle" option, which causes the server to exit
	if any of BIND 10's processes dies.
	(Trac #788, git 88c0d241fe05e5ea91b10f046f307177cc2f5bc5)

210.	[bug]		jerry
	src/bin/auth: fixed a bug where type ANY queries don't provide
	additional glue records for ANSWER section.
	(Trac #699, git 510924ebc57def8085cc0e5413deda990b2abeee)

bind10-devel-20110322 released on March 22, 2011

209.	[func]		jelte
	Resolver now uses the NSAS when looking for a nameserver to
	query for any specific zone. This also includes keeping track of
	the RTT for that nameserver.
	(Trac #495, git 76022a7e9f3ff339f0f9f10049aa85e5784d72c5)

208.	[bug]*		jelte
	Resolver now answers REFUSED on queries that are not for class IN.
	This includes the various CH TXT queries, which will be added
	later.
	(git 012f9e78dc611c72ea213f9bd6743172e1a2ca20)

207.	[func]		jelte
	Resolver now starts listening on localhost:53 if no configuration
	is set.
	(Trac #471, git 1960b5becbba05570b9c7adf5129e64338659f07)

206.	[func]		shane
	Add the ability to list the running BIND 10 processes using the
	command channel. To try this, use "Boss show_processes".
	(Trac #648, git 451bbb67c2b5d544db2f7deca4315165245d2b3b)

205.	[bug]		jinmei
	b10-auth, src/lib/datasrc: fixed a bug where b10-auth could return
	an empty additional section for delegation even if some glue is
	crucial when it fails to find some other glue records in its data
	source.
	(Trac #646, git 6070acd1c5b2f7a61574eda4035b93b40aab3e2b)

204.	[bug]		jinmei
	b10-auth, src/lib/datasrc: class ANY queries were not handled
	correctly in the generic data source (mainly for sqlite3).  It
	could crash b10-auth in the worst case, and could result in
	incorrect responses in some other cases.
	(Trac #80, git c65637dd41c8d94399bd3e3cee965b694b633339)

203.	[bug]		zhang likun
	Fix resolver cache memory leak: when cache is destructed, rrset
	and message entries in it are not destructed properly.
	(Trac #643, git aba4c4067da0dc63c97c6356dc3137651755ffce)

202.	[func]		vorner
	It is possible to specify a different directory where we look for
	configuration files (by -p) and different configuration file to
	use (-c).  Also, it is possible to specify the port on which
	cmdctl should listen (--cmdctl-port).
	(Trac #615, git 5514dd78f2d61a222f3069fc94723ca33fb3200b)

201.	[bug]		jerry
	src/bin/bindctl: bindctl doesn't show traceback on shutdown.
	(Trac #588, git 662e99ef050d98e86614c4443326568a0b5be437)

200.	[bug]		Jelte
	Fixed a bug where incoming TCP connections were not closed.
	(Trac #589, git 1d88daaa24e8b1ab27f28be876f40a144241e93b)

199.	[func]		ocean
	Cache negative responses (NXDOMAIN/NODATA) from authoritative
	server for recursive resolver.
	(Trac #493, git f8fb852bc6aef292555063590c361f01cf29e5ca)

198.	[bug]		jinmei
	b10-auth, src/lib/datasrc: fixed a bug where hot spot cache failed
	to reuse cached SOA for negative responses.  Due to this bug
	b10-auth returned SERVFAIL when it was expected to return a
	negative response immediately after a specific SOA query for
	the zone.
	(Trac #626, git 721a53160c15e8218f6798309befe940b9597ba0)

197.	[bug]		zhang likun
	Remove expired message and rrset entries when looking up them
	in cache, touch or remove the rrset entry in cache properly
	when doing lookup or update.
	(Trac #661, git 9efbe64fe3ff22bb5fba46de409ae058f199c8a7)

196.	[bug]		jinmei
	b10-auth, src/lib/datasrc: the backend of the in-memory data
	source could not handle the root name.  As a result b10-auth could
	not work as a root server when using the in-memory data source.
	(Trac #683, git 420ec42bd913fb83da37b26b75faae49c7957c46)

195.	[func]		stephen
	Resolver will now re-try a query over TCP if a response to a UDP
	query has the TC bit set.
	(Trac #499, git 4c05048ba059b79efeab53498737abe94d37ee07)

194.	[bug]		vorner
	Solved a 100% CPU usage problem after switching addresses in b10-auth
	(and possibly, but unconfirmed, in b10-resolver). It was caused by
	repeated reads/accepts on closed socket (the bug was in the code for a
	long time, recent changes made it show).
	(Trac #657, git e0863720a874d75923ea66adcfbf5b2948efb10a)

193.	[func]*		jreed
	Listen on the IPv6 (::) and IPv4 (0.0.0.0) wildcard addresses
	for b10-auth. This returns to previous behavior prior to
	change #184. Document the listen_on configuration in manual.
	(Trac #649, git 65a77d8fde64d464c75917a1ab9b6b3f02640ca6)

192.	[func]*		jreed
	Listen on standard domain port 53 for b10-auth and
	b10-resolver.
	(Trac #617, #618, git 137a6934a14cf0c5b5c065e910b8b364beb0973f)

191.	[func]		jinmei
	Imported system test framework of BIND 9.  It can be run by
	'make systest' at the top source directory.  Notes: currently it
	doesn't work when built in a separate tree.  It also requires
	perl, an inherited dependency from the original framework.
	Also, mainly for the purpose of tests, a new option "--pid-file"
	was added to BoB, with which the boss process will dump its PID
	to the specified file.
	(Trac #606, git 6ac000df85625f5921e8895a1aafff5e4be3ba9c)

190.	[func]		jelte
	Resolver now sets random qids on outgoing queries using
	the boost::mt19937 prng.
	(Trac #583, git 5222b51a047d8f2352bc9f92fd022baf1681ed81)

189.	[bug]		jreed
	Do not install the log message compiler.
	(Trac #634, git eb6441aca464980d00e3ff827cbf4195c5a7afc5)

188.	[bug]		zhang likun
	Make the rrset trust level ranking algorithm used by
	isc::cache::MessageEntry::getRRsetTrustLevel() follow RFC2181
	section 5.4.1.
	(Trac #595 git 19197b5bc9f2955bd6a8ca48a2d04472ed696e81)

187.	[bug]		zhang likun
	Fix the assert error in class isc::cache::RRsetCache by adding the
	check for empty pointer and test case for it.
	(Trac #638, git 54e61304131965c4a1d88c9151f8697dcbb3ce12)

186.	[bug]		jelte
	b10-resolver could stop with an assertion failure on certain kinds
	of messages (there was a problem in error message creation). This
	fixes that.
	(Trac #607, git 25a5f4ec755bc09b54410fcdff22691283147f32)

185.	[bug]		vorner
	Tests use port from private range (53210), lowering chance of
	a conflict with something else (eg. running bind 10).
	(Trac #523, git 301da7d26d41e64d87c0cf72727f3347aa61fb40)

184.	[func]*		vorner
	Listening address and port configuration of b10-auth is the same as
	for b10-resolver now. That means, it is configured through bindctl
	at runtime, in the Auth/listen_on list, not through command line
	arguments.
	(Trac #575, #576, git f06ce638877acf6f8e1994962bf2dbfbab029edf)

183.	[bug]		jerry
	src/bin/xfrout: Enable parallel sessions between xfrout server and
	muti-Auth. The session needs to be created only on the first time
	or if an error occur.
	(Trac #419, git 1d60afb59e9606f312caef352ecb2fe488c4e751)

182.	[func]		jinmei
	Support cppcheck for static code check on C++ code.  If cppcheck
	is available, 'make cppcheck' on the top source directory will run
	the checker and should cleanly complete with an exit code of 0
	(at least with cppcheck 1.47).
	Note: the suppression list isn't included in the final
	distributions.  It should be created by hand or retrieved from
	the git repository.
	(Trac #613, git b973f67520682b63ef38b1451d309be9f4f4b218)

181.	[func]		feng
	Add stop interface into dns server, so we can stop each running
	server individually. With it, user can reconfigure her running server
	with different ip address or port.
	(Trac #388, git 6df94e2db856c1adc020f658cc77da5edc967555)

180.	[build]		jreed
	Fix custom DESTDIR for make install. Patch from Jan Engelhardt.
	(Trac #629, git 5ac67ede03892a5eacf42ce3ace1e4e376164c9f)

bind10-devel-20110224 released on February 24, 2011

179.	[func]		vorner
	It is possible to start and stop resolver and authoritative
	server without restart of the whole system. Change of the
	configuration (Boss/start_auth and Boss/start_resolver) is
	enough.
	(Trac #565, git 0ac0b4602fa30852b0d86cc3c0b4730deb1a58fe)

178.	[func]		jelte
	Resolver now makes (limited) use of the cache
	(Trac #491, git 8b41f77f0099ddc7ca7d34d39ad8c39bb1a8363c)

177.	[func]		stephen
	The upstream fetch code in asiolink is now protocol agnostic to
	allow for the addition of fallback to TCP if a fetch response
	indicates truncation.
	(Trac #554, git 9739cbce2eaffc7e80640db58a8513295cf684de)

176.	[func]		likun
	src/lib/cache: Rename one interface: from lookupClosestRRset()
	to lookupDeepestNS(), and remove one parameter of it.
	(Trac #492, git ecbfb7cf929d62a018dd4cdc7a841add3d5a35ae)

175.	[bug]		jerry
	src/bin/xfrout: Xfrout use the case-sensitive mode to compress
	names in an AXFR massage.
	(Trac #253, git 004e382616150f8a2362e94d3458b59bb2710182)

174.	[bug]*		jinmei
	src/lib/dns: revised dnssectime functions so that they don't rely
	on the time_t type (whose size varies on different systems, which
	can lead to subtle bugs like some form of "year 2038 problem").
	Also handled 32-bit wrap around issues more explicitly, with more
	detailed tests.  The function API has been changed, but the effect
	should be minimal because these functions are mostly private.
	(Trac #61, git 09ece8cdd41c0f025e8b897b4883885d88d4ba5d)

173.	[bug]		jerry
	python/isc/notify: A notify_out test fails without network
	connectivity, encapsulate the socket behavior using a mock
	socket class to fix it.
	(Trac #346, git 319debfb957641f311102739a15059f8453c54ce)

172.	[func]		jelte
	Improved the bindctl cli in various ways, mainly concerning
	list and map item addressing, the correct display of actual values,
	and internal help.
	(Trac #384, git e5fb3bc1ed5f3c0aec6eb40a16c63f3d0fc6a7b2)

171.	[func]		vorner
	b10-auth, src/lib/datasrc: in memory data source now works as a
	complete data source for authoritative DNS servers and b10-auth
	uses it.  It still misses major features, however, including
	DNSSEC support and zone transfer.
	(Last Trac #553, but many more,
	git 6f031a09a248e7684723c000f3e8cc981dcdb349)

170.	[bug]		jinmei
	Tightened validity checks in the NSEC3 constructors, both "from
	"text" and "from wire".  Specifically, wire data containing
	invalid type bitmaps or invalid lengths of salt or hash is now
	correctly rejected.
	(Trac #117, git 9c690982f24fef19c747a72f43c4298333a58f48)

169.	[func]		jelte
	Added a basic implementation for a resolver cache (though not
	used yet).
	(Trac #449, git 8aa3b2246ae095bbe7f855fd11656ae3bdb98986)

168.	[bug]		vorner
	Boss no longer has the -f argument, which was undocumented and
	stayed as a relict of previous versions, currently causing only
	strange behaviour.
	(Trac #572, git 17f237478961005707d649a661cc72a4a0d612d4)

167.	[bug]		naokikambe
	Fixed failure of termination of msgq_test.py with python3
	coverage (3.3.1).
	(Trac #573, git 0e6a18e12f61cc482e07078776234f32605312e5)

166.	[func]		jelte
	The resolver now sends back a SERVFAIL when there is a client
	timeout (timeout_client config setting), but it will not stop
	resolving (until there is a lookup timeout or a result).
	(Trac #497 and #489, git af0e5cd93bebb27cb5c4457f7759d12c8bf953a6)

165.	[func]		jelte
	The resolver now handles CNAMEs, it will follow them, and include
	them in the answer. The maximum length of CNAME chains that is
	supported is 16.
	(Trac #497, git af0e5cd93bebb27cb5c4457f7759d12c8bf953a6)

164.	[bug]		y-aharen
	IntervalTimer: Modified the interface to accept interval in
	milliseconds. It shortens the time of the tests of IntervalTimer.
	(Trac #452, git c9f6acc81e24c4b8f0eb351123dc7b43f64e0914)

163.	[func]		vorner
	The pimpl design pattern is used in UDPServer, with a shared
	pointer. This makes it smaller to copy (which is done a lot as a
	side effect of being coroutine) and speeds applications of this
	class (notably b10-auth) up by around 10%.
	(Trac #537, git 94cb95b1d508541201fc064302ba836164d3cbe6)

162.	[func]		stephen
	Added C++ logging, allowing logging at different severities.
	Code specifies the message to be logged via a symbol, and the
	logging code picks up the message from an in-built dictionary.
	The contents of the dictionary can be replaced at run-time by
	locale-specific messages.  A message compiler program is provided
	to create message header files and supply the default messages.
	(Trac #438, git 7b1606cea7af15dc71f5ec1d70d958b00aa98af7)

161.	[func]		stephen
	Added ResponseScrubber class to examine response from
	a server and to remove out-of-bailiwick RRsets.  Also
	does cross-section checks to ensure consistency.
	(Trac #496, git b9296ca023cc9e76cda48a7eeebb0119166592c5)

160.	[func]		jelte
  	Updated the resolver to take 3 different timeout values;
	timeout_query for outstanding queries we sent while resolving
	timeout_client for sending an answer back to the client
	timeout_lookup for stopping the resolving
	(currently 2 and 3 have the same final effect)
	(Trac #489, git 578ea7f4ba94dc0d8a3d39231dad2be118e125a2)

159.	[func]		smann
	The resolver now has a configurable set of root servers to start
	resolving at (called root_addresses). By default these are not
	(yet) filled in. If empty, a hardcoded address for f-root will be
	used right now.
	(Trac #483, git a07e078b4feeb01949133fc88c9939254c38aa7c)

158.	[func]		jelte
	The Resolver module will now do (very limited) resolving, if not
	set to forwarding mode (i.e. if the configuration option
	forward_addresses is left empty). It only supports referrals that
	contain glue addresses at this point, and does no other processing
	of authoritative answers.
	(Trac #484, git 7b84de4c0e11f4a070e038ca4f093486e55622af)

157.	[bug]		vorner
	One frozen process no longer freezes the whole b10-msgq. It caused the
	whole system to stop working.
	(Trac #420, git 93697f58e4d912fa87bc7f9a591c1febc9e0d139)

156.	[func]		stephen
	Added ResponseClassifier class to examine response from
	a server and classify it into one of several categories.
	(Trac #487, git 18491370576e7438c7893f8551bbb8647001be9c)

bind10-devel-20110120 released on January 20, 2011

155.	[doc]		jreed
	Miscellaneous documentation improvements for man pages and
	the guide, including auth, resolver, stats, xfrout, and
	zonemgr.  (git c14c4741b754a1eb226d3bdc3a7abbc4c5d727c0)

154.	[bug]		jinmei
	b10-xfrin/b10-zonemgr: Fixed a bug where these programs didn't
	receive command responses from CC sessions.  Eventually the
	receive buffer became full, and many other components that rely
	on CC channels would stall (as noted in #420 and #513).  This is
	an urgent care fix due to the severity of the problem; we'll need
	to revisit it for cleaner fix later.
	(Trac #516, git 62c72fcdf4617e4841e901408f1e7961255b8194)

153.	[bug]		jelte
	b10-cfgmgr: Fixed a bug where configuration updates sometimes
	lost previous settings in the configuration manager.
	(Trac #427, git 2df894155657754151e0860e2ca9cdbed7317c70)

152.	[func]*		jinmei
	b10-auth: Added new configuration variable "statistics-interval"
	to allow the user to change the timer interval for periodic
	statistics updates.  The update can also be disabled by setting
	the value to 0.  Disabling statistics updates will also work as
	a temporary workaround of a known issue that b10-auth can block in
	sending statistics and stop responding to queries as a result.
	(Trac #513, git 285c5ee3d5582ed6df02d1aa00387f92a74e3695)

151.	[bug]		smann
	lib/log/dummylog.h:
	lib/log/dummylog.cc: Modify dlog so that it takes an optional
	2nd argument of type bool (true or false). This flag, if
	set, will cause the message to be printed whether or not
	-v is chosen.
        (Trac #432, git 880220478c3e8702d56d761b1e0b21b77d08ee5a)

150.	[bug]		jelte
	b10-cfgmgr: No longer save the configuration on exit. Configuration
	is already saved if it is changed successfully, so writing it on
	exit (and hence, when nothing has changed too) is unnecessary and
	may even cause problems.
	(Trac #435, git fd7baa38c08d54d5b5f84930c1684c436d2776dc)

149.	[bug]		jelte
	bindctl: Check if the user session has disappeared (either by a
	timeout or by a server restart), and reauthenticate if so. This
	fixes the 'cmdctl not running' problem.
        (Trac #431, git b929be82fec5f92e115d8985552f84b4fdd385b9)

148.	[func]		jelte
	bindctl: Command results are now pretty-printed (i.e. printed in
	a more readable form). Empty results are no longer printed at all
	(used to print '{}'), and the message
	'send the command to cmd-ctrl' has also been removed.
	(git 3954c628c13ec90722a2d8816f52a380e0065bae)

147.	[bug]		jinmei
	python/isc/config: Fixed a bug that importing custom configuration
	(in b10-config.db) of a remote module didn't work.
	(Trac #478, git ea4a481003d80caf2bff8d0187790efd526d72ca)

146.	[func]		jelte
	Command arguments were not validated internally against their
	specifications. This change fixes that (on the C++ side, Python
	side depends on an as yet planned addition). Note: this is only
	an added internal check, the cli already checks format.
	(Trac #473, git 5474eba181cb2fdd80e2b2200e072cd0a13a4e52)

145.	[func]*		jinmei
	b10-auth: added a new command 'loadzone' for (re)loading a
	specific zone.  The command syntax is generic but it is currently
	only feasible for class IN in memory data source.  To reload a
	zone "example.com" via bindctl, execute the command as follows:
	> Auth loadzone origin = example.com
	(Trac #467 git 4f7e1f46da1046de527ab129a88f6aad3dba7562
	from 1d7d3918661ba1c6a8b1e40d8fcbc5640a84df12)

144.	[build]		jinmei
	Introduced a workaround for clang++ build on FreeBSD (and probably
	some other OSes).  If building BIND 10 fails with clang++ due to
	a link error about "__dso_handle", try again from the configure
	script with CXX_LIBTOOL_LDFLAGS=-L/usr/lib (the path actually
	doesn't matter; the important part is the -L flag).  This
	workaround is not automatically enabled as it's difficult to
	detect the need for it dynamically, and must be enabled via the
	variable by hand.
	(Trac #474, git cfde436fbd7ddf3f49cbbd153999656e8ca2a298)

143.	[build]		jinmei
	Fixed build problems with clang++ in unit tests due to recent
	changes.  No behavior change. (Trac #448, svn r4133)

142.	[func]		jinmei
	b10-auth: updated query benchmark so that it can test in memory
	data source.  Also fixed a bug that the output buffer isn't
	cleared after query processing, resulting in misleading results
	or program crash.  This is a regression due to change #135.
	(Trac #465, svn r4103)

141.	[bug]		jinmei
	b10-auth: Fixed a bug that the authoritative server includes
	trailing garbage data in responses.  This is a regression due to
	change #135. (Trac #462, svn r4081)

140.	[func]		y-aharen
	src/bin/auth: Added a feature to count queries and send counter
	values to statistics periodically. To support it, added wrapping
	class of asio::deadline_timer to use as interval timer.
	The counters can be seen using the "Stats show" command from
	bindctl.  The result would look like:
	  ... "auth.queries.tcp": 1, "auth.queries.udp": 1 ...
	Using the "Auth sendstats" command you can make b10-auth send the
	counters to b10-stats immediately.
	(Trac #347, svn r4026)

139.	[build]		jreed
	Introduced configure option and make targets for generating
	Python code coverage report. This adds new make targets:
	report-python-coverage and clean-python-coverage. The C++
	code coverage targets were renamed to clean-cpp-coverage
	and report-cpp-coverage. (Trac #362, svn r4023)

138.	[func]*		jinmei
	b10-auth: added a configuration interface to support in memory
	data sources.  For example, the following command to bindctl
	will configure a memory data source containing the "example.com"
	zone with the zone file named "example.com.zone":
	> config set Auth/datasources/ [{"type": "memory", "zones": \
	 [{"origin": "example.com", "file": "example.com.zone"}]}]
	By default, the memory data source is disabled; it must be
	configured explicitly.  To disable it again, specify a null list
	for Auth/datasources:
	> config set Auth/datasources/ []
	Notes: it's currently for class IN only.  The zone files are not
	actually loaded into memory yet (which will soon be implemented).
	This is an experimental feature and the syntax may change in
	future versions.
	(Trac #446, svn r3998)

137.	[bug]		jreed
	Fix run_*.sh scripts that are used for development testing
	so they use a msgq socket file in the build tree.
	(Trac #226, svn r3989)

136.	[bug]		jelte
  	bindctl (and the configuration manager in general) now no longer
	accepts 'unknown' data; i.e. data for modules that it does not know
	about, or configuration items that are not specified in the .spec
	files.
	(Trac #202, svn r3967)

135.	[func]		each
	Add b10-resolver. This is an example recursive server that
	currently does forwarding only and no caching.
	(Trac #327, svn r3903)

134.	[func]		vorner
	b10-resolver supports timeouts and retries in forwarder mode.
	(Trac #401, svn r3660)

133.	[func]		vorner
	New temporary logging function available in isc::log. It is used by
	b10-resolver.
	(Trac #393, r3602)

132.	[func]		vorner
	The b10-resolver is configured through config manager.
	It has "listen_on" and "forward_addresses" options.
	(Trac #389, r3448)

131.	[func]		jerry
	src/lib/datasrc: Introduced two template classes RBTree and RBNode
	to provide the generic map with domain name as key and anything as
	the value. Because of some unresolved design issue, the new classes
	are only intended to be used by memory zone and zone table.
	(Trac #397, svn r3890)

130.	[func]		jerry
	src/lib/datasrc: Introduced a new class MemoryDataSrc to provide
	the general interface for memory data source.  For the initial
	implementation, we don't make it a derived class of AbstractDataSrc
	because the interface is so different (we'll eventually
	consider this as part of the generalization work).
	(Trac #422, svn r3866)

129.	[func]		jinmei
	src/lib/dns: Added new functions masterLoad() for loading master
	zone files.  The initial implementation can only parse a limited
	form of master files, but BIND 9's named-compilezone can convert
	any valid zone file into the acceptable form.
	(Trac #423, svn r3857)

128.	[build]		vorner
	Test for query name = '.', type = DS to authoritative nameserver
	for root zone was added.
	(Trac #85, svn r3836)

127.	[bug]		stephen
	During normal operation process termination and resurrection messages
	are now output regardless of the state of the verbose flag.
	(Trac #229, svn r3828)

126.	[func]		ocean
	The Nameserver Address Store (NSAS) component has been added. It takes
	care of choosing an IP address of a nameserver when a zone needs to be
	contacted.
	(Trac #356, Trac #408, svn r3823)

bind10-devel-20101201 released on December 01, 2010

125.	[func]		jelte
	Added support for addressing individual list items in bindctl
	configuration commands; If you have an element that is a list, you
	can use foo[X]		integer
	(starting at 0)
	(Trac #405, svn r3739)

124.	[bug]		jreed
	Fix some wrong version reporting. Now also show the version
	for the component and BIND 10 suite. (Trac #302, svn r3696)

123.	[bug]		jelte
	src/bin/bindctl printed values had the form of python literals
	(e.g. 'True'), while the input requires valid JSON (e.g. 'true').
	Output changed to JSON format for consistency. (svn r3694)

122.	[func]		stephen
	src/bin/bind10: Added configuration options to Boss to determine
	whether to start the authoritative server, recursive server (or
	both). A dummy program has been provided for test purposes.
	(Trac #412, svn r3676)

121.	[func]		jinmei
	src/lib/dns: Added support for TSIG RDATA.  At this moment this is
	not much of real use, however, because no protocol support was
	added yet.  It will soon be added. (Trac #372, svn r3649)

120.	[func]		jinmei
	src/lib/dns: introduced two new classes, TSIGKey and TSIGKeyRing,
	to manage TSIG keys. (Trac #381, svn r3622)

119.	[bug]		jinmei
	The master file parser of the python datasrc module incorrectly
	regarded a domain name beginning with a decimal number as a TTL
	specification.  This confused b10-loadzone and had it reject to
	load a zone file that contains such a name.
	Note: this fix is incomplete and the loadzone would still be
	confused if the owner name is a syntactically indistinguishable
	from a TTL specification.  This is part of a more general issue
	and will be addressed in Trac #413. (Trac #411, svn r3599)

118.	[func]		jinmei
	src/lib/dns: changed the interface of
	AbstractRRset::getRdataIterator() so that the internal
	cursor would point to the first RDATA automatically.  This
	will be a more intuitive and less error prone behavior.
	This is a backward compatible change. (Trac #410, r3595)

117.	[func]		jinmei
	src/lib/datasrc: added new zone and zone table classes for the
	support of in memory data source.  This is an intermediate step to
	the bigger feature, and is not yet actually usable in practice.
	(Trac #399, svn r3590)

116.	[bug]		jerry
	src/bin/xfrout: Xfrout and Auth will communicate by long tcp
	connection, Auth needs to make a new connection only on the first
	time or if an error occurred.
	(Trac #299, svn r3482)

115.	[func]*		jinmei
	src/lib/dns: Changed DNS message flags and section names from
	separate classes to simpler enums, considering the balance between
	type safety and usability.  API has been changed accordingly.
	More documentation and tests were provided with these changes.
	(Trac #358, r3439)

114.	[build]		jinmei
	Supported clang++.  Note: Boost >= 1.44 is required.
	(Trac #365, svn r3383)

113.	[func]*		zhanglikun
	Folder name 'utils'(the folder in /src/lib/python/isc/) has been
	renamed	to 'util'. Programs that used 'import isc.utils.process'
	now need to use 'import isc.util.process'. The folder
	/src/lib/python/isc/Util is removed since it isn't used by any
	program. (Trac #364, r3382)

112.	[func]		zhang likun
	Add one mixin class to override the naive serve_forever() provided
	in python library socketserver. Instead of polling for shutdown
	every poll_interval seconds, one socketpair is used to wake up
	the waiting server. (Trac #352, svn r3366)

111.	[bug]*		Vaner
	Make sure process xfrin/xfrout/zonemgr/cmdctl can be stopped
	properly when user enter "ctrl+c" or 'Boss shutdown' command
	through bindctl.  The ZonemgrRefresh.run_timer and
	NotifyOut.dispatcher spawn a thread themselves.
	(Trac #335, svn r3273)

110.	[func]		Vaner
	Added isc.net.check module to check ip addresses and ports for
	correctness and isc.net.addr to hold IP address. The bind10, xfrin
	and cmdctl programs are modified to use it.
	(Trac #353, svn r3240)

109.	[func]		naokikambe
	Added the initial version of the stats module for the statistics
	feature of BIND 10, which supports the restricted features and
	items and reports via bindctl command. (Trac #191, r3218)
	Added the document of the stats module, which is about how stats
	module collects the data (Trac #170, [wiki:StatsModule])

108.	[func]		jerry
	src/bin/zonemgr: Provide customizable configurations for
	lowerbound_refresh, lowerbound_retry, max_transfer_timeout and
	jitter_scope. (Trac #340, r3205)

107.	[func]		likun
	Remove the parameter 'db_file' for command 'retransfer' of
	xfrin module. xfrin.spec will not be generated by script.
	(Trac #329, r3171)

106.	[bug]		likun
	When xfrin can't connect with one zone's master, it should tell
	the bad news to zonemgr, so that zonemgr can reset the timer for
	that zone. (Trac #329, r3170)

105.	[bug]		Vaner
	Python processes: they no longer take 100% CPU while idle
	due to a busy loop in reading command session in a nonblocking way.
	(Trac #349, svn r3153), (Trac #382, svn r3294)

104.	[bug]		jerry
	bin/zonemgr: zonemgr should be attempting to refresh expired zones.
	(Trac #336, r3139)

103.	[bug]		jerry
	lib/python/isc/log: Fixed an issue with python logging,
	python log shouldn't die with OSError. (Trac #267, r3137)

102.	[build]		jinmei
	Disable threads in ASIO to minimize build time dependency.
	(Trac #345, r3100)

101.	[func]		jinmei
	src/lib/dns: Completed Opcode and Rcode implementation with more
	tests and documentation.  API is mostly the same but the
	validation was a bit tightened. (Trac #351, svn r3056)

100.	[func]		Vaner
	Python processes: support naming of python processes so
	they're not all called python3.
	(Trac #322, svn r3052)

99.	[func]*		jinmei
	Introduced a separate EDNS class to encapsulate EDNS related
	information more cleanly.  The related APIs are changed a bit,
	although it won't affect most of higher level applications.
	(Trac #311, svn r3020)

98.	[build]		jinmei
	The ./configure script now tries to search some common include
	paths for boost header files to minimize the need for explicit
	configuration with --with-boost-include. (Trac #323, svn r3006)

97.	[func]		jinmei
	Added a micro benchmark test for query processing of b10-auth.
	(Trac #308, svn r2982)

96.	[bug]		jinmei
	Fixed two small issues with configure: Do not set CXXFLAGS so that
	it can be customized; Make sure --disable-static works.
	(Trac #325, r2976)

bind10-devel-20100917 released on September 17, 2010

95.	[doc]		jreed
	Add b10-zonemgr manual page. Update other docs to introduce
	this secondary manager. (Trac #341, svn r2951)

95.	[bug]		jreed
	bin/xfrout and bin/zonemgr: Fixed some stderr output.
	(Trac #342, svn r2949)

94.	[bug]		jelte
  	bin/xfrout:  Fixed a problem in xfrout where only 2 or 3 RRs
	were used per DNS message in the xfrout stream.
	(Trac #334, r2931)

93.	[bug]		jinmei
	lib/datasrc: A DS query could crash the library (and therefore,
	e.g. the authoritative server) if some RR of the same apex name
	is stored in the hot spot cache. (Trac #307, svn r2923)

92.	[func]*		jelte
	libdns_python (the python wrappers for libdns++) has been renamed
	to pydnspp (Python DNS++). Programs and libraries that used
	'import libdns_python' now need to use 'import pydnspp'.
	(Trac #314, r2902)

91.	[func]*		jinmei
	lib/cc: Use const pointers and const member functions for the API
	as much as possible for safer operations.  Basically this does not
	change the observable behavior, but some of the API were changed
	in a backward incompatible manner.  This change also involves more
	copies, but at this moment the overhead is deemed acceptable.
	(Trac #310, r2803)

90.	[build]		jinmei
	(Darwin/Mac OS X specific) Specify DYLD_LIBRARY_PATH for tests and
	experimental run under the source tree.  Without this loadable
	python modules refer to installation paths, which may confuse the
	operation due to version mismatch or even trigger run time errors
	due to missing libraries. (Trac #313, r2782)

89.	[build]		jinmei
	Generate b10-config.db for tests at build time so that the source
	tree does not have to be writable. (Trac #315, r2776)

88.	[func]		jelte
	Blocking reads on the msgq command channel now have a timeout
	(defaults to 4 seconds, modifiable as needed by modules).
	Because of this, modules will no longer block indefinitely
	if they are waiting for a message that is not sent for whatever
	reason. (Trac #296, r2761)

87.	[func]		zhanglikun
	lib/python/isc/notifyout: Add the feature of notify-out, when
	zone axfr/ixfr finishing, the server will notify its slaves.
	(Trac #289, svn r2737)

86.	[func]		jerry
	bin/zonemgr: Added zone manager module. The zone manager is one
	of the co-operating processes of BIND 10, which keeps track of
	timers and other information necessary for BIND 10 to act as a
	slave. (Trac #215, svn r2737)

85.	[build]*		jinmei
	Build programs using dynamic link by default.  A new configure
	option --enable-static-link is provided to force static link for
	executable programs.  Statically linked programs can be run on a
	debugger more easily and would be convenient for developers.
	(Trac #309, svn r2723)

bind10-devel-20100812 released on August 12, 2010

84.	[bug]		jinmei, jerry
	This is a quick fix patch for the issue: AXFR fails half the
	time because of connection problems. xfrout client will make
	a new connection every time. (Trac #299, svn r2697)

83.	[build]*		jreed
	The configure --with-boost-lib option is removed. It was not
	used since the build included ASIO. (svn r2684)

82.	[func]		jinmei
	bin/auth: Added -u option to change the effective process user
	of the authoritative server after invocation.  The same option to
	the boss process will be propagated to b10-auth, too.
	(Trac #268, svn r2675)

81.	[func]		jinmei
	Added a C++ framework for micro benchmark tests.  A supplemental
	library functions to build query data for the tests were also
	provided. (Trac #241, svn r2664)

80.	[bug]		jelte
	bindctl no longer accepts configuration changes for unknown or
	non-running modules (for the latter, this is until we have a
	way to verify those options, at which point it'll be allowed
	again).
	(Trac #99, r2657)

79.	[func]		feng, jinmei
	Refactored the ASIO link interfaces to move incoming XFR and
	NOTIFY processing to the auth server class.  Wrapper classes for
	ASIO specific concepts were also provided, so that other BIND 10
	modules can (eventually) use the interface without including the
	ASIO header file directly.  On top of these changes, AXFR and
	NOTIFY processing was massively improved in terms of message
	validation and protocol conformance.  Detailed tests were provided
	to confirm the behavior.
	Note: Right now, NOTIFY doesn't actually trigger subsequent zone
	transfer due to security reasons. (Trac #221, r2565)

78.	[bug]		jinmei
	lib/dns: Fixed miscellaneous bugs in the base32 (hex) and hex
	(base16) implementation, including incorrect padding handling,
	parser failure in decoding with a SunStudio build, missing
	validation on the length of encoded hex string.  Test cases were
	more detailed to identify these bugs and confirm the fix.  Also
	renamed the incorrect term of "base32" to "base32hex".  This
	changed the API, but they are not intended to be used outside
	libdns++, so we don't consider it a backward incompatible change.
	(Trac #256, r2549)

77.	[func]		zhanglikun
	Make error message be more friendly when running cmdctl and it's
	already running (listening on same port)(Trac #277, r2540)

76.	[bug]		jelte
	Fixed a bug in the handling of 'remote' config modules (i.e.
	modules that peek at the configuration of other modules), where
	they answered 'unknown command' to commands for those other
	modules. (Trac #278, r2506)

75.	[bug]		jinmei
	Fixed a bug in the sqlite3 data source where temporary strings
	could be referenced after destruction.  It caused various lookup
	failures with SunStudio build. (Trac #288, r2494)

74.	[func]*		jinmei
	Refactored the cc::Session class by introducing an abstract base
	class.  Test code can use their own derived mock class so that
	tests can be done without establishing a real CC session.  This
	change also modified some public APIs, mainly in the config
	module. (Trac #275, r2459)

73.	[bug]		jelte
  	Fixed a bug where in bindctl, locally changed settings were
	reset when the list of running modules is updated. (Trac #285,
	r2452)

72.	[build]		jinmei
	Added -R when linking python wrapper modules to libpython when
	possible.  This helps build BIND 10 on platforms that install
	libpython whose path is unknown to run-time loader.  NetBSD is a
	known such platform. (Trac #148, r2427)

71.	[func]		each
  	Add "-a" (address) option to bind10 to specify an address for
	the auth server to listen on.

70.	[func]		each
  	Added a hot-spot cache to libdatasrc to speed up access to
	repeatedly-queried data and reduce the number of queries to
	the underlying database; this should substantially improve
	performance.  Also added a "-n" ("no cache") option to
	bind10 and b10-auth to disable the cache if needed.
	(Trac #192, svn r2383)

bind10-devel-20100701 released on July 1, 2010

69.	[func]*		jelte
	Added python wrappers for libdns++ (isc::dns), and libxfr. This
	removes the dependency on Boost.Python. The wrappers don't
	completely implement all functionality, but the high-level API
	is wrapped, and current modules use it now.
	(Trac #181, svn r2361)

68.	[func]		zhanglikun
	Add options -c (--certificate-chain) to bindctl. Override class
	HTTPSConnection to support server certificate validation.
	Add support to cmdctl.spec file, now there are three configurable
	items for cmdctl: 'key_file', 'cert_file' and 'accounts_file',
	all of them can be changed in runtime.
	(Trac #127, svn r2357)

67.	[func]		zhanglikun
	Make bindctl's command parser only do minimal check.
	Parameter value can be a sequence of non-space characters,
	or a string surrounded by quotation marks (these marks can
	be a part of the value string in escaped form). Make error
	message be more friendly. (If there is some error in
	parameter's value, the parameter name will be provided).
	Refactor function login_to_cmdctl() in class BindCmdInterpreter:
	avoid using Exception to catch all exceptions.
	(Trac #220, svn r2356)

66.	[bug]		each
	Check for duplicate RRsets before inserting data into a message
	section; this, among other things, will prevent multiple copies
	of the same CNAME from showing up when there's a loop. (Trac #69,
	svn r2350)

65.	[func]		shentingting
	Various loadzone improvements: allow optional comment for
	$TTL, allow optional origin and comment for $INCLUDE, allow
	optional comment for $ORIGIN, support BIND9 extension of
	time units for TTLs, and fix bug to not use class as part
	of label name when records don't have a label but do have
	a class.  Added verbose options to exactly what is happening
	with loadzone.  Added loadzone test suite of different file
	formats to load.
	(Trac #197, #199, #244, #161, #198, #174, #175, svn r2340)

64.	[func]		jerry
	Added python logging framework. It is for testing and
	experimenting with logging ideas. Currently, it supports
	three channels (file, syslog and stderr) and five levels
	(debug, info, warning, error and critical).
	(Trac #176, svn r2338)

63.	[func]		shane
	Added initial support for setuid(), using the "-u" flag. This will
	be replaced in the future, but for now provides a reasonable
	starting point.
	(Trac #180, svn r2330)

62.	[func]		jelte
	bin/xfrin: Use the database_file as configured in Auth to transfers
	bin/xfrout: Use the database_file as configured in Auth to transfers

61.	[bug]		jelte
	bin/auth: Enable b10-auth to be launched in source tree
	(i.e. use a zone database file relative to that)

60.	[build]		jinmei
	Supported SunStudio C++ compiler.  Note: gtest still doesn't work.
	(Trac #251, svn r2310)

59.	[bug]		jinmei
	lib/datasrc,bin/auth: The authoritative server could return a
	SERVFAIL with a partial answer if it finds a data source broken
	while looking for an answer.  This can happen, for example, if a
	zone that doesn't have an NS RR is configured and loaded as a
	sqlite3 data source. (Trac #249, r2286)

58.	[bug]		jinmei
	Worked around an interaction issue between ASIO and standard C++
	library headers.  Without this ASIO didn't work: sometimes the
	application crashes, sometimes it blocked in the ASIO module.
	(Trac #248, svn r2187, r2190)

57.	[func]		jinmei
	lib/datasrc: used a simpler version of Name::split (change 31) for
	better readability.  No behavior change. (Trac #200, svn r2159)

56.	[func]*		jinmei
	lib/dns: renamed the library name to libdns++ to avoid confusion
	with the same name of library of BIND 9.
	(Trac #190, svn r2153)

55.	[bug]		shane
	bin/xfrout: xfrout exception on Ctrl-C now no longer generates
	exception for 'Interrupted system call'
	(Trac #136, svn r2147)

54.	[bug]		zhanglikun
	bin/xfrout: Enable b10-xfrout can be launched in source
	code tree.
	(Trac #224, svn r2103)

53.	[bug]		zhanglikun
	bin/bindctl: Generate a unique session ID by using
	socket.gethostname() instead of socket.gethostbyname(),
	since the latter one could make bindctl	stall if its own
	host name can't be resolved.
	(Trac #228, svn r2096)

52.	[func]		zhanglikun
	bin/xfrout: When xfrout is launched, check whether the
	socket file is being used by one running xfrout process,
	if it is, exit from python.	If the file isn't a socket file
	or nobody is listening, it will be removed. If it can't
	be removed, exit from python.
	(Trac #151, svn r2091)

bind10-devel-20100602 released on June 2, 2010

51.	[build]		jelte
	lib/python: Add bind10_config.py module for paths and
	possibly other configure-time variables. Allow some components
	to find spec files in build tree when ran from source.
	(Trac #223)

50.	[bug]		zhanglikun
	bin/xfrin: a regression in xfrin: it can't communicate with
	a remote server. (Trac #218, svn r2038)

49.	[func]*		jelte
	Use unix domain sockets for msgq. For b10-msgq, the command
	line options --msgq-port and -m were removed. For bind10,
	the -msgq-port option was removed, and the -m command line
	option was changed to be a filename (instead of port number).
	(Trac #183, svn r2009)

48.	[func]		jelte
	bin/auth: Use asio's io_service for the msgq handling.
	(svn r2007)

47.	[func]		zhanglikun
	bin/cmdctl: Add value/type check for commands sent to
	cmdctl. (Trac #201, svn r1959)

46.	[func]		zhanglikun
	lib/cc: Fix real type data encoding/decoding. (Trac #193,
	svn r1959)

45.	[func]		zhanglikun
	bin/bind10: Pass verbose option to more modules. (Trac
	#205, svn r1957)

44.	[build]		jreed
	Install headers for libdns and libexception. (Trac #68,
	svn r1941)

43.	[func]		jelte
	lib/cc: Message queuing on cc channel. (Trac #58, svn r1870)

42.	[func]		jelte
	lib/python/isc/config:      Make temporary file with python
	tempfile module instead of manual with fixed name. (Trac
	#184, svn r1859)

41.	[func]		jelte
	Module descriptions in spec files. (Trac #90, svn r1856)

40.	[build]		jreed
	Report detected features and configure settings at end of
	configure output. (svn r1836)

39.	[func]*		each
	Renamed libauth to libdatasrc.

38.	[bug]		zhanglikun
	Send command 'shutdown' to Xfrin and Xfrout when boss receive SIGINT.
	Remove unused socket file when Xfrout process exits. Make sure Xfrout
	exit by itself when it receives SIGINT, instead of being killed by the
	signal SIGTERM or SIGKILL sent from boss.
	(Trac #135, #151, #134, svn r1797)

37.	[build]		jinmei
	Check for the availability of python-config. (Trac #159,
	svn r1794)

36.	[func]		shane
	bin/bind10:	Miscellaneous code cleanups and improvements.
	(Trac #40, svn r2012)

35.	[bug]		jinmei
	bin/bindctl: fixed a bug that it didn't accept IPv6 addresses as
	command arguments. (Trac #219, svn r2022)

34.	[bug]		jinmei
	bin/xfrin: fixed several small bugs with many additional unit
	tests.  Fixes include: IPv6 transport support, resource leak,
	and non IN class support. (Trac #185, svn r2000)

33.	[bug]		each
	bin/auth: output now prepended with "[b10-auth]" (Trac
	#109, svn r1985)

32.	[func]*		each
	bin/auth: removed custom query-processing code, changed
        boost::asio code to use plain asio instead, and added asio
        headers to the source tree.  This allows building without
        using an external boost library. (Trac #163, svn r1983)

31.	[func]		jinmei
	lib/dns: added a separate signature for Name::split() as a
	convenient wrapper for common usage. (Trac #49, svn r1903)

30.	[bug]		jinmei
	lib/dns: parameter validation of Name::split() was not sufficient,
	and invalid parameters could cause integer overflow and make the
	library crash. (Trac #177, svn r1806)

bind10-devel-20100421 released on April 21, 2010

29.	[build]		jreed
	Enable Python unit tests for "make check". (svn r1762)

28.	[bug]		jreed
	Fix msgq CC test so it can find its module. (svn r1751)

27.	[build]		jelte
	Add missing copyright license statements to various source
	files. (svn r1750)

26.	[func]		jelte
	Use PACKAGE_STRING (name + version) from config.h instead
	of hard-coded value in CH TXT version.bind replies (Trac
	#114, svn r1749)

25.	[func]*		jreed
	Renamed msgq to b10-msgq. (Trac #25, svn r1747, r1748)

24.	[func]		jinmei
	Support case-sensitive name compression in MessageRenderer.
	(Trac #142, svn r1704)

23.	[func]		jinmei
	Support a simple name with possible compression. (svn r1701)

22.	[func]		zhanglikun
	b10-xfrout for AXFR-out support added. (svn r1629, r1630)

21.	[bug]		zhanglikun
	Make log message more readable when xfrin failed. (svn
	r1697)

20.	[bug]		jinmei
	Keep stderr for child processes if -v is specified. (svn
	r1690, r1698)

19.	[bug]		jinmei
	Allow bind10 boss to pass environment variables from parent.
	(svn r1689)

18.	[bug]		jinmei
	Xfrin warn if bind10_dns load failed. (svn r1688)

17.	[bug]		jinmei
	Use sqlite3_ds.load() in xfrin module and catch Sqlite3DSError
	explicitly. (svn r1684)

16.	[func]*		zhanglikun
	Removed print_message and print_settings configuration
	commands from Xfrin. (Trac #136, svn r1682)

15.	[func]*		jinmei
	Changed zone loader/updater so trailing dot is not required.
	(svn r1681)

14.	[bug]		shane
	Change shutdown to actually SIGKILL properly. (svn r1675)

13.	[bug]		jinmei
	Don't ignore other RRs than SOA even if the second SOA is
	found. (svn r1674)

12.	[build]		jreed
	Fix tests and testdata so can be used from a read-only
	source directory.

11.	[build]		jreed
	Make sure python tests scripts are included in tarball.
	(svn r1648)

10.	[build]		jinmei
	Improve python detection for configure. (svn r1622)

9.	[build]		jinmei
	Automake the python binding of libdns. (svn r1617)

8.	[bug]		zhanglikun
	Fix log errors which may cause xfrin module to crash. (svn
	r1613)

7.	[func]		zhanglikun
	New API for inserting zone data to sqlite3 database for
	AXFR-in. (svn r1612, r1613)

6.	[bug]		jreed
	More code review, miscellaneous cleanups, style guidelines,
	and new and improved unit tests added.

5.	[doc]		jreed
	Manual page cleanups and improvements.

4.	[bug]		jinmei
	NSEC RDATA fixes for buffer overrun lookups, incorrect
	boundary checks, spec-non-conformant behaviors. (svn r1611)

3.	[bug]		jelte
	Remove a re-raise of an exception that should only have
	been included in an error answer on the cc channel. (svn
	r1601)

2.	[bug]		mgraff
	Removed unnecessary sleep() from ccsession.cc. (svn r1528)

1.	[build]*		jreed
	The configure --with-boostlib option changed to --with-boost-lib.

bind10-devel-20100319 released on March 19, 2010

For complete code revision history, see http://bind10.isc.org/browser
Specific git changesets can be accessed at:
	http://bind10.isc.org/changeset/?reponame=&old=rrrr^&new=rrrr
or after cloning the original git repository by executing:
	% git diff rrrr^ rrrr
Subversion changesets are not accessible any more.  The subversion
revision numbers will be replaced with corresponding git revisions.
Trac tickets can be accessed at: https://bind10.isc.org/ticket/nnn

LEGEND
[bug] general bug fix.  This is generally a backward compatible change,
	unless it's deemed to be impossible or very hard to keep
	compatibility to fix the bug.
[build] compilation and installation infrastructure change.
[doc] update to documentation. This shouldn't change run time behavior.
[func] new feature.  In some cases this may be a backward incompatible
	change, which would require a bump of major version.
[security] security hole fix. This is no different than a general bug
	fix except that it will be handled as confidential and will cause
	security patch releases.
*: Backward incompatible or operational change.<|MERGE_RESOLUTION|>--- conflicted
+++ resolved
@@ -1,4 +1,10 @@
-<<<<<<< HEAD
+475.	[func]		naokikambe
+	Added Xfrout statistics counters: notifyoutv4, notifyoutv6, xfrrej, and
+	xfrreqdone. These are per-zone type counters. The value of these
+	counters can be seen with zone name by invoking "Stats show Xfrout" via
+	bindctl.
+	(Trac #2158, git TBD)
+
 474.	[func]      stephen
 	DHCP servers now use the BIND 10 logging system for messages.
 	(Trac #1545, git de69a92613b36bd3944cb061e1b7c611c3c85506)
@@ -23,14 +29,6 @@
 	in string data as start of comment, which caused invalid
 	data being loaded.
 	(Trac #2188, git 12efec3477feb62d7cbe36bdcfbfc7aa28a36f57)
-=======
-nnn.	[func]		naokikambe
-	Added Xfrout statistics counters: notifyoutv4, notifyoutv6, xfrrej, and
-	xfrreqdone. These are per-zone type counters. The value of these
-	counters can be seen with zone name by invoking "Stats show Xfrout" via
-	bindctl.
-	(Trac #2158, git TBD)
->>>>>>> 2c05e5b0
 
 470.	[func]		naokikambe
 	The stats module now supports partial statistics updates. Each
