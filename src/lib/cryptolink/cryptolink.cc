--- conflicted
+++ resolved
@@ -17,15 +17,6 @@
 
 #include <botan/botan.h>
 
-<<<<<<< HEAD
-#include <boost/scoped_ptr.hpp>
-
-using namespace std;
-using namespace isc::util;
-
-
-=======
->>>>>>> d9b00f6d
 namespace isc {
 namespace cryptolink {
 
