--- conflicted
+++ resolved
@@ -45,6 +45,7 @@
 using namespace std;
 using namespace isc::dns;
 using isc::log::dlog;
+using namespace boost;
 
 namespace asiolink {
 
@@ -224,36 +225,29 @@
     impl_ = new DNSServiceImpl(io_service, port, v4addrp, v6addrp, checkin, lookup, answer);
 }
 
-<<<<<<< HEAD
-// TODO This should be removed upon merge with the configuration
-DNSService::DNSService(IOService& io_service, SimpleCallback* checkin,
-    DNSLookup* lookup, DNSAnswer* answer) :
-    impl_(NULL), io_service_(io_service)
-{
-    impl_ = new DNSServiceImpl(io_service, *"0", NULL, NULL, checkin, lookup,
-        answer);
-=======
 DNSService::DNSService(IOService& io_service, SimpleCallback* checkin,
     DNSLookup* lookup, DNSAnswer *answer) :
     impl_(new DNSServiceImpl(io_service, *"0", NULL, NULL, checkin, lookup,
         answer)), io_service_(io_service)
 {
->>>>>>> bf4ed539
 }
 
 DNSService::~DNSService() {
     delete impl_;
 }
 
-<<<<<<< HEAD
-RecursiveQuery::RecursiveQuery(DNSService& dns_service, const char& forward,
-    uint16_t port, int timeout, unsigned retries) :
-    dns_service_(dns_service),
-    ns_addr_(&forward),
-    port_(port),
-    timeout_(timeout),
-    retries_(retries)
-=======
+namespace {
+
+typedef std::vector<std::pair<std::string, uint16_t> > AddressVector;
+
+}
+
+RecursiveQuery::RecursiveQuery(DNSService& dns_service,
+    const AddressVector& upstream, int timeout, unsigned retries) :
+    dns_service_(dns_service), upstream_(new AddressVector(upstream)),
+    timeout_(timeout), retries_(retries)
+{}
+
 namespace {
 
 ip::address
@@ -275,7 +269,7 @@
 }
 
 void
-DNSService::addServer(uint16_t port, const string &address) {
+DNSService::addServer(uint16_t port, const string& address) {
     impl_->addServer(port, convertAddr(address));
 }
 
@@ -285,12 +279,6 @@
     // How is it done?
     impl_->servers_.clear();
 }
-
-RecursiveQuery::RecursiveQuery(DNSService& dns_service,
-        const std::vector<std::pair<std::string, uint16_t> >& upstream) :
-    dns_service_(dns_service), upstream_(upstream)
->>>>>>> bf4ed539
-{}
 
 namespace {
 
@@ -307,8 +295,7 @@
             asio::io_service& io_;
             // Info for (re)sending the query (the question and destination)
             Question question_;
-            IOAddress address_;
-            uint16_t port_;
+            shared_ptr<AddressVector> upstream_;
             // Buffer to store the result.
             OutputBufferPtr buffer_;
             /*
@@ -326,19 +313,23 @@
             unsigned retries_;
             // (re)send the query to the server.
             void send() {
-                UDPQuery query(io_, question_, address_, port_, buffer_, this,
+                int serverIndex(random() % upstream_->size());
+                dlog("Sending upstream query (" + question_.toText() +
+                    ") to " + upstream_->at(serverIndex).first);
+                UDPQuery query(io_, question_,
+                    upstream_->at(serverIndex).first,
+                    upstream_->at(serverIndex).second, buffer_, this,
                     timeout_);
                 io_.post(query);
             }
         public:
             RunningQuery(asio::io_service& io, const Question &question,
-                const IOAddress& address, uint16_t port,
+                shared_ptr<AddressVector> upstream,
                 OutputBufferPtr buffer, DNSServer* server, int timeout,
                 unsigned retries) :
                 io_(io),
                 question_(question),
-                address_(address),
-                port_(port),
+                upstream_(upstream),
                 buffer_(buffer),
                 server_(server),
                 timeout_(timeout),
@@ -364,24 +355,14 @@
 RecursiveQuery::sendQuery(const Question& question, OutputBufferPtr buffer,
                           DNSServer* server)
 {
-    int serverIndex(random() % upstream_.size());
-    dlog("Sending upstream query (" + question.toText() + ") to " +
-        upstream_[serverIndex].first);
     // XXX: eventually we will need to be able to determine whether
     // the message should be sent via TCP or UDP, or sent initially via
     // UDP and then fall back to TCP on failure, but for the moment
     // we're only going to handle UDP.
     asio::io_service& io = dns_service_.get_io_service();
-<<<<<<< HEAD
     // It will delete itself when it is done
-    new RunningQuery(io, question, ns_addr_, port_, buffer, server->clone(),
+    new RunningQuery(io, question, upstream_, buffer, server->clone(),
          timeout_, retries_);
-=======
-    // TODO: Better way to choose the server
-    UDPQuery q(io, question, upstream_[serverIndex].first,
-        upstream_[serverIndex].second, buffer, server);
-    io.post(q);
->>>>>>> bf4ed539
 }
 
 }