--- conflicted
+++ resolved
@@ -188,20 +188,9 @@
                 CORO_YIELD data_->socket_->async_receive_from(
                     buffer(data_->data_.get(), MAX_LENGTH), *data_->sender_,
                     *this);
-<<<<<<< HEAD
-
-                //return if we met fatal error
-                //Todo add log
-                if (ec) {
-                    using namespace asio::error;
-                    if (ec.value() != would_block && ec.value() != try_again &&
-                            ec.value() != interrupted) {
-                        return;
-                    }
-                }
-
-=======
+
                 // Abort on fatal errors
+                // TODO: add log
                 if (ec) {
                     using namespace asio::error;
                     if (ec.value() != would_block && ec.value() != try_again &&
@@ -209,7 +198,7 @@
                         return;
                     }
                 }
->>>>>>> fdfe3422
+
             } while (ec || length == 0);
 
             data_->bytes_ = length;
