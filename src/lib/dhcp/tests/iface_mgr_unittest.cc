// Copyright (C) 2011-2013 Internet Systems Consortium, Inc. ("ISC")
//
// Permission to use, copy, modify, and/or distribute this software for any
// purpose with or without fee is hereby granted, provided that the above
// copyright notice and this permission notice appear in all copies.
//
// THE SOFTWARE IS PROVIDED "AS IS" AND ISC DISCLAIMS ALL WARRANTIES WITH
// REGARD TO THIS SOFTWARE INCLUDING ALL IMPLIED WARRANTIES OF MERCHANTABILITY
// AND FITNESS.  IN NO EVENT SHALL ISC BE LIABLE FOR ANY SPECIAL, DIRECT,
// INDIRECT, OR CONSEQUENTIAL DAMAGES OR ANY DAMAGES WHATSOEVER RESULTING FROM
// LOSS OF USE, DATA OR PROFITS, WHETHER IN AN ACTION OF CONTRACT, NEGLIGENCE
// OR OTHER TORTIOUS ACTION, ARISING OUT OF OR IN CONNECTION WITH THE USE OR
// PERFORMANCE OF THIS SOFTWARE.

#include <config.h>

#include <asiolink/io_address.h>
#include <dhcp/dhcp4.h>
#include <dhcp/iface_mgr.h>
#include <dhcp/pkt6.h>
#include <dhcp/pkt_filter.h>

#include <boost/scoped_ptr.hpp>
#include <gtest/gtest.h>

#include <fstream>
#include <iostream>
#include <sstream>

#include <arpa/inet.h>
#include <unistd.h>

using namespace std;
using namespace isc;
using namespace isc::asiolink;
using namespace isc::dhcp;
using boost::scoped_ptr;

namespace {

// Name of loopback interface detection
const size_t BUF_SIZE = 32;
char LOOPBACK[BUF_SIZE] = "lo";

// Ports used during testing
const uint16_t PORT1 = 10547;   // V6 socket
const uint16_t PORT2 = 10548;   // V4 socket

// On some systems measured duration of receive6() and receive4() appears to be
// shorter than select() timeout.  This may be the case if different time
// resolutions are used by these functions.  For such cases we set the
// tolerance to 0.01s.
const uint32_t TIMEOUT_TOLERANCE = 10000;

/// Mock object implementing PktFilter class.  It is used by
/// IfaceMgrTest::setPacketFilter to verify that IfaceMgr::setPacketFilter
/// sets this object as a handler for opening sockets. This dummy
/// class simply records that openSocket function was called by
/// the IfaceMgr as expected.
///
/// @todo This class currently doesn't verify that send/receive functions
/// were called. In order to test it, there is a need to supply dummy
/// function performing select() on certain sockets. The system select()
/// call will fail when dummy socket descriptor is provided and thus
/// TestPktFilter::receive will never be called. The appropriate extension
/// to IfaceMgr is planned along with implementation of other "Packet
/// Filters" such as these supporting Linux Packet Filtering and
/// Berkley Packet Filtering.
class TestPktFilter : public PktFilter {
public:

    /// Constructor
    TestPktFilter()
        : open_socket_called_(false) {
    }

    /// Pretends to open socket. Only records a call to this function.
    virtual int openSocket(const Iface&,
                           const isc::asiolink::IOAddress&,
                           const uint16_t,
                           const bool,
                           const bool) {
        open_socket_called_ = true;
        return (1024);
    }

    /// Does nothing
    virtual Pkt4Ptr receive(const Iface&,
                            const SocketInfo&) {
        return (Pkt4Ptr());
    }

    /// Does nothing
    virtual int send(uint16_t, const Pkt4Ptr&) {
        return (0);
    }

    /// Holds the information whether openSocket was called on this
    /// object after its creation.
    bool open_socket_called_;
};

class NakedIfaceMgr: public IfaceMgr {
    // "Naked" Interface Manager, exposes internal fields
public:
    NakedIfaceMgr() { }
    IfaceCollection & getIfacesLst() { return ifaces_; }
};

// Dummy class for now, but this will be expanded when needed
class IfaceMgrTest : public ::testing::Test {
public:
    // These are empty for now, but let's keep them around
    IfaceMgrTest() {
    }

    ~IfaceMgrTest() {
    }

};

// We need some known interface to work reliably. Loopback interface is named
// lo on Linux and lo0 on BSD boxes. We need to find out which is available.
// This is not a real test, but rather a workaround that will go away when
// interface detection is implemented.

// NOTE: At this stage of development, write access to current directory
// during running tests is required.
TEST_F(IfaceMgrTest, loDetect) {

    // Poor man's interface detection.  It will go away as soon as proper
    // interface detection is implemented
    if (if_nametoindex("lo") > 0) {
        snprintf(LOOPBACK, BUF_SIZE - 1, "lo");
    } else if (if_nametoindex("lo0") > 0) {
        snprintf(LOOPBACK, BUF_SIZE - 1, "lo0");
    } else {
        cout << "Failed to detect loopback interface. Neither "
             << "lo nor lo0 worked. I give up." << endl;
        FAIL();
    }
}

// Uncomment this test to create packet writer. It will
// write incoming DHCPv6 packets as C arrays. That is useful
// for generating test sequences based on actual traffic
//
// TODO: this potentially should be moved to a separate tool
//

#if 0
TEST_F(IfaceMgrTest, dhcp6Sniffer) {
    // Testing socket operation in a portable way is tricky
    // without interface detection implemented

    unlink("interfaces.txt");

    ofstream interfaces("interfaces.txt", ios::ate);
    interfaces << "eth0 fe80::21e:8cff:fe9b:7349";
    interfaces.close();

    boost::scoped_ptr<NakedIfaceMgr> ifacemgr = new NakedIfaceMgr();

    Pkt6Ptr pkt;
    int cnt = 0;
    cout << "---8X-----------------------------------------" << endl;
    while (true) {
        pkt.reset(ifacemgr->receive());

        cout << "// this code is autogenerated. Do NOT edit." << endl;
        cout << "// Received " << pkt->data_len_ << " bytes packet:" << endl;
        cout << "Pkt6 *capture" << cnt++ << "() {" << endl;
        cout << "    Pkt6* pkt;" << endl;
        cout << "    pkt = new Pkt6(" << pkt->data_len_ << ");" << endl;
        cout << "    pkt->remote_port_ = " << pkt-> remote_port_ << ";" << endl;
        cout << "    pkt->remote_addr_ = IOAddress(\""
             << pkt->remote_addr_.toText() << "\");" << endl;
        cout << "    pkt->local_port_ = " << pkt-> local_port_ << ";" << endl;
        cout << "    pkt->local_addr_ = IOAddress(\""
             << pkt->local_addr_.toText() << "\");" << endl;
        cout << "    pkt->ifindex_ = " << pkt->ifindex_ << ";" << endl;
        cout << "    pkt->iface_ = \"" << pkt->iface_ << "\";" << endl;

        // TODO it is better to declare statically initialize the array
        // and then memcpy it to packet.
        for (int i=0; i< pkt->data_len_; i++) {
            cout << "    pkt->data_[" << i << "]="
                 << (int)(unsigned char)pkt->data_[i] << "; ";
            if (!(i%4))
                cout << endl;
        }
        cout << endl;
        cout << "    return (pkt);" << endl;
        cout << "}" << endl << endl;

        pkt.reset();
    }
    cout << "---8X-----------------------------------------" << endl;

    // Never happens. Infinite loop is infinite
}
#endif

TEST_F(IfaceMgrTest, basic) {
    // Checks that IfaceManager can be instantiated

    IfaceMgr & ifacemgr = IfaceMgr::instance();
    ASSERT_TRUE(&ifacemgr != 0);
}

TEST_F(IfaceMgrTest, ifaceClass) {
    // Basic tests for Iface inner class

<<<<<<< HEAD
    IfaceMgr::Iface iface("eth5", 7);
    EXPECT_STREQ("eth5/7", iface.getFullName().c_str());
=======
    Iface* iface = new Iface("eth5", 7);

    EXPECT_STREQ("eth5/7", iface->getFullName().c_str());

    delete iface;
>>>>>>> 7ece6fb6
}

// TODO: Implement getPlainMac() test as soon as interface detection
// is implemented.
TEST_F(IfaceMgrTest, getIface) {

    cout << "Interface checks. Please ignore socket binding errors." << endl;
    scoped_ptr<NakedIfaceMgr> ifacemgr(new NakedIfaceMgr());

<<<<<<< HEAD
    // Interface name, ifindex
    IfaceMgr::Iface iface1("lo1", 100);
    IfaceMgr::Iface iface2("eth9", 101);
    IfaceMgr::Iface iface3("en3", 102);
    IfaceMgr::Iface iface4("e1000g4", 103);
=======
    // interface name, ifindex
    Iface iface1("lo1", 100);
    Iface iface2("eth9", 101);
    Iface iface3("en3", 102);
    Iface iface4("e1000g4", 103);
>>>>>>> 7ece6fb6
    cout << "This test assumes that there are less than 100 network interfaces"
         << " in the tested system and there are no lo1, eth9, en3, e1000g4"
         << " or wifi15 interfaces present." << endl;

    // Note: real interfaces may be detected as well
    ifacemgr->getIfacesLst().push_back(iface1);
    ifacemgr->getIfacesLst().push_back(iface2);
    ifacemgr->getIfacesLst().push_back(iface3);
    ifacemgr->getIfacesLst().push_back(iface4);

    cout << "There are " << ifacemgr->getIfacesLst().size()
         << " interfaces." << endl;
    for (IfaceMgr::IfaceCollection::iterator iface=ifacemgr->getIfacesLst().begin();
         iface != ifacemgr->getIfacesLst().end();
         ++iface) {
        cout << "  " << iface->getFullName() << endl;
    }


<<<<<<< HEAD
    // Check that interface can be retrieved by ifindex
    IfaceMgr::Iface* tmp = ifacemgr->getIface(102);
=======
    // check that interface can be retrieved by ifindex
    Iface* tmp = ifacemgr->getIface(102);
>>>>>>> 7ece6fb6
    ASSERT_TRUE(tmp != NULL);

    EXPECT_EQ("en3", tmp->getName());
    EXPECT_EQ(102, tmp->getIndex());

    // Check that interface can be retrieved by name
    tmp = ifacemgr->getIface("lo1");
    ASSERT_TRUE(tmp != NULL);

    EXPECT_EQ("lo1", tmp->getName());
    EXPECT_EQ(100, tmp->getIndex());

    // Check that non-existing interfaces are not returned
    EXPECT_EQ(static_cast<void*>(NULL), ifacemgr->getIface("wifi15") );
}

TEST_F(IfaceMgrTest, receiveTimeout6) {
    using namespace boost::posix_time;
    std::cout << "Testing DHCPv6 packet reception timeouts."
              << " Test will block for a few seconds when waiting"
              << " for timeout to occur." << std::endl;

    scoped_ptr<NakedIfaceMgr> ifacemgr(new NakedIfaceMgr());
    // Open socket on the lo interface.
    IOAddress loAddr("::1");
    int socket1 = 0;
    ASSERT_NO_THROW(
        socket1 = ifacemgr->openSocket(LOOPBACK, loAddr, 10547)
    );
    // Socket is open if its descriptor is greater than zero.
    ASSERT_GT(socket1, 0);

    // Remember when we call receive6().
    ptime start_time = microsec_clock::universal_time();
    // Call receive with timeout of 1s + 400000us = 1.4s.
    Pkt6Ptr pkt;
    ASSERT_NO_THROW(pkt = ifacemgr->receive6(1, 400000));
    // Remember when call to receive6() ended.
    ptime stop_time = microsec_clock::universal_time();
    // We did not send a packet to lo interface so we expect that
    // nothing has been received and timeout has been reached.
    ASSERT_FALSE(pkt);
    // Calculate duration of call to receive6().
    time_duration duration = stop_time - start_time;
    // We stop the clock when the call completes so it does not
    // precisely reflect the receive timeout. However the
    // uncertainity should be low enough to expect that measured
    // value is in the range <1.4s; 1.7s>.
    EXPECT_GE(duration.total_microseconds(),
              1400000 - TIMEOUT_TOLERANCE);
    EXPECT_LE(duration.total_microseconds(), 1700000);

    // Test timeout shorter than 1s.
    start_time = microsec_clock::universal_time();
    ASSERT_NO_THROW(pkt = ifacemgr->receive6(0, 500000));
    stop_time = microsec_clock::universal_time();
    ASSERT_FALSE(pkt);
    duration = stop_time - start_time;
    // Check if measured duration is within <0.5s; 0.8s>.
    EXPECT_GE(duration.total_microseconds(),
              500000 - TIMEOUT_TOLERANCE);
    EXPECT_LE(duration.total_microseconds(), 800000);

    // Test with invalid fractional timeout values.
    EXPECT_THROW(ifacemgr->receive6(0, 1000000), isc::BadValue);
    EXPECT_THROW(ifacemgr->receive6(1, 1000010), isc::BadValue);
}

TEST_F(IfaceMgrTest, receiveTimeout4) {
    using namespace boost::posix_time;
    std::cout << "Testing DHCPv6 packet reception timeouts."
              << " Test will block for a few seconds when waiting"
              << " for timeout to occur." << std::endl;

    scoped_ptr<NakedIfaceMgr> ifacemgr(new NakedIfaceMgr());
    // Open socket on the lo interface.
    IOAddress loAddr("127.0.0.1");
    int socket1 = 0;
    ASSERT_NO_THROW(
        socket1 = ifacemgr->openSocket(LOOPBACK, loAddr, 10067)
    );
    // Socket is open if its descriptor is greater than zero.
    ASSERT_GT(socket1, 0);

    Pkt4Ptr pkt;
    // Remember when we call receive4().
    ptime start_time = microsec_clock::universal_time();
    // Call receive with timeout of 2s + 300000us = 2.3s.
    ASSERT_NO_THROW(pkt = ifacemgr->receive4(2, 300000));
    // Remember when call to receive4() ended.
    ptime stop_time = microsec_clock::universal_time();
    // We did not send a packet to lo interface so we expect that
    // nothing has been received and timeout has been reached.
    ASSERT_FALSE(pkt);
    // Calculate duration of call to receive4().
    time_duration duration = stop_time - start_time;
    // We stop the clock when the call completes so it does not
    // precisely reflect the receive timeout. However the
    // uncertainity should be low enough to expect that measured
    // value is in the range <2.3s; 2.6s>.
    EXPECT_GE(duration.total_microseconds(),
              2300000 - TIMEOUT_TOLERANCE);
    EXPECT_LE(duration.total_microseconds(), 2600000);

    // Test timeout shorter than 1s.
    start_time = microsec_clock::universal_time();
    ASSERT_NO_THROW(pkt = ifacemgr->receive4(0, 400000));
    stop_time = microsec_clock::universal_time();
    ASSERT_FALSE(pkt);
    duration = stop_time - start_time;
    // Check if measured duration is within <0.4s; 0.7s>.
    EXPECT_GE(duration.total_microseconds(),
              400000 - TIMEOUT_TOLERANCE);
    EXPECT_LE(duration.total_microseconds(), 700000);

    // Test with invalid fractional timeout values.
    EXPECT_THROW(ifacemgr->receive6(0, 1000000), isc::BadValue);
    EXPECT_THROW(ifacemgr->receive6(2, 1000005), isc::BadValue);
}

TEST_F(IfaceMgrTest, multipleSockets) {
    scoped_ptr<NakedIfaceMgr> ifacemgr(new NakedIfaceMgr());

    // Container for initialized socket descriptors
    std::list<uint16_t> init_sockets;

    // Create socket #1
    int socket1 = 0;
    ASSERT_NO_THROW(
        socket1 = ifacemgr->openSocketFromIface(LOOPBACK, PORT1, AF_INET);
    );
    ASSERT_GT(socket1, 0);
    init_sockets.push_back(socket1);

    // Create socket #2
    IOAddress loAddr("127.0.0.1");
    int socket2 = 0;
    ASSERT_NO_THROW(
        socket2 = ifacemgr->openSocketFromRemoteAddress(loAddr, PORT2);
    );
    ASSERT_GT(socket2, 0);
    init_sockets.push_back(socket2);

    // Get loopback interface. If we don't find one we are unable to run
    // this test but we don't want to fail.
    Iface* iface_ptr = ifacemgr->getIface(LOOPBACK);
    if (iface_ptr == NULL) {
        cout << "Local loopback interface not found. Skipping test. " << endl;
        return;
    }
    // Once sockets have been sucessfully opened, they are supposed to
    // be on the list. Here we start to test if all expected sockets
    // are on the list and no other (unexpected) socket is there.
    Iface::SocketCollection sockets = iface_ptr->getSockets();
    int matched_sockets = 0;
    for (std::list<uint16_t>::iterator init_sockets_it =
             init_sockets.begin();
         init_sockets_it != init_sockets.end(); ++init_sockets_it) {
        // Set socket descriptors non blocking in order to be able
        // to call recv() on them without hang.
        int flags = fcntl(*init_sockets_it, F_GETFL, 0);
        ASSERT_GE(flags, 0);
        ASSERT_GE(fcntl(*init_sockets_it, F_SETFL, flags | O_NONBLOCK), 0);
        // recv() is expected to result in EWOULDBLOCK error on non-blocking
        // socket in case socket is valid but simply no data are coming in.
        char buf;
        recv(*init_sockets_it, &buf, 1, MSG_PEEK);
        EXPECT_EQ(EWOULDBLOCK, errno);
        // Apart from the ability to use the socket we want to make
        // sure that socket on the list is the one that we created.
        for (Iface::SocketCollection::const_iterator socket_it =
                 sockets.begin(); socket_it != sockets.end(); ++socket_it) {
            if (*init_sockets_it == socket_it->sockfd_) {
                // This socket is the one that we created.
                ++matched_sockets;
                break;
            }
        }
    }
    // All created sockets have been matched if this condition works.
    EXPECT_EQ(sockets.size(), matched_sockets);

    // closeSockets() is the other function that we want to test. It
    // is supposed to close all sockets so as we will not be able to use
    // them anymore communication.
    ifacemgr->closeSockets();

    // Closed sockets are supposed to be removed from the list
    sockets = iface_ptr->getSockets();
    ASSERT_EQ(0, sockets.size());

    // We are still in posession of socket descriptors that we created
    // on the beginning of this test. We can use them to check whether
    // closeSockets() only removed them from the list or they have been
    // really closed.
    for (std::list<uint16_t>::const_iterator init_sockets_it =
             init_sockets.begin();
         init_sockets_it != init_sockets.end(); ++init_sockets_it) {
        // recv() must result in error when using invalid socket.
        char buf;
        recv(*init_sockets_it, &buf, 1, MSG_PEEK);
        // EWOULDBLOCK would mean that socket is valid/open but
        // simply no data is received so we have to check for
        // other errors.
        EXPECT_NE(EWOULDBLOCK, errno);
    }
}

TEST_F(IfaceMgrTest, sockets6) {
    // Testing socket operation in a portable way is tricky
    // without interface detection implemented.

    scoped_ptr<NakedIfaceMgr> ifacemgr(new NakedIfaceMgr());

    IOAddress loAddr("::1");

    Pkt6 pkt6(DHCPV6_SOLICIT, 123);
    pkt6.setIface(LOOPBACK);

    // Bind multicast socket to port 10547
    int socket1 = ifacemgr->openSocket(LOOPBACK, loAddr, 10547);
    EXPECT_GT(socket1, 0); // socket > 0

    EXPECT_EQ(socket1, ifacemgr->getSocket(pkt6));

    // Bind unicast socket to port 10548
    int socket2 = ifacemgr->openSocket(LOOPBACK, loAddr, 10548);
    EXPECT_GT(socket2, 0);

    // Removed code for binding socket twice to the same address/port
    // as it caused problems on some platforms (e.g. Mac OS X)

    // Close sockets here because the following tests will want to
    // open sockets on the same ports.
    ifacemgr->closeSockets();

    // Use address that is not assigned to LOOPBACK iface.
    IOAddress invalidAddr("::2");
    EXPECT_THROW(
        ifacemgr->openSocket(LOOPBACK, invalidAddr, 10547),
        SocketConfigError
    );

    // Use non-existing interface name.
    EXPECT_THROW(
        ifacemgr->openSocket("non_existing_interface", loAddr, 10548),
        BadValue
    );

    // Do not call closeSockets() because it is called by IfaceMgr's
    // virtual destructor.
}

TEST_F(IfaceMgrTest, socketsFromIface) {
    scoped_ptr<NakedIfaceMgr> ifacemgr(new NakedIfaceMgr());

    // Open v6 socket on loopback interface and bind to port
    int socket1 = 0;
    EXPECT_NO_THROW(
        socket1 = ifacemgr->openSocketFromIface(LOOPBACK, PORT1, AF_INET6);
    );
    // Socket descriptor must be positive integer
    EXPECT_GT(socket1, 0);
    close(socket1);

    // Open v4 socket on loopback interface and bind to different port
    int socket2 = 0;
    EXPECT_NO_THROW(
        socket2 = ifacemgr->openSocketFromIface(LOOPBACK, PORT2, AF_INET);
    );
    // socket descriptor must be positive integer
    EXPECT_GT(socket2, 0);
    close(socket2);

    // Close sockets here because the following tests will want to
    // open sockets on the same ports.
    ifacemgr->closeSockets();

    // Use invalid interface name.
    EXPECT_THROW(
        ifacemgr->openSocketFromIface("non_existing_interface", PORT1, AF_INET),
        BadValue
    );

    // Do not call closeSockets() because it is called by IfaceMgr's
    // virtual destructor.
}


TEST_F(IfaceMgrTest, socketsFromAddress) {
    scoped_ptr<NakedIfaceMgr> ifacemgr(new NakedIfaceMgr());

    // Open v6 socket on loopback interface and bind to port
    int socket1 = 0;
    IOAddress loAddr6("::1");
    EXPECT_NO_THROW(
        socket1 = ifacemgr->openSocketFromAddress(loAddr6, PORT1);
    );
    // socket descriptor must be positive integer
    EXPECT_GT(socket1, 0);

    // Open v4 socket on loopback interface and bind to different port
    int socket2 = 0;
    IOAddress loAddr("127.0.0.1");
    EXPECT_NO_THROW(
        socket2 = ifacemgr->openSocketFromAddress(loAddr, PORT2);
    );
    // socket descriptor must be positive integer
    EXPECT_GT(socket2, 0);

    // Close sockets here because the following tests will want to
    // open sockets on the same ports.
    ifacemgr->closeSockets();

    // Use non-existing address.
    IOAddress invalidAddr("1.2.3.4");
    EXPECT_THROW(
        ifacemgr->openSocketFromAddress(invalidAddr, PORT1), BadValue
    );

    // Do not call closeSockets() because it is called by IfaceMgr's
    // virtual destructor.
}

TEST_F(IfaceMgrTest, socketsFromRemoteAddress) {
    scoped_ptr<NakedIfaceMgr> ifacemgr(new NakedIfaceMgr());

    // Open v6 socket to connect to remote address.
    // Loopback address is the only one that we know
    // so let's treat it as remote address.
    int socket1 = 0;
    IOAddress loAddr6("::1");
    EXPECT_NO_THROW(
        socket1 = ifacemgr->openSocketFromRemoteAddress(loAddr6, PORT1);
    );
    EXPECT_GT(socket1, 0);

    // Open v4 socket to connect to remote address.
    int socket2 = 0;
    IOAddress loAddr("127.0.0.1");
    EXPECT_NO_THROW(
        socket2 = ifacemgr->openSocketFromRemoteAddress(loAddr, PORT2);
    );
    EXPECT_GT(socket2, 0);

    // Close sockets here because the following tests will want to
    // open sockets on the same ports.
    ifacemgr->closeSockets();

    // The following test is currently disabled for OSes other than
    // Linux because interface detection is not implemented on them.
    // @todo enable this test for all OSes once interface detection
    // is implemented.
#if defined(OS_LINUX)
    // Open v4 socket to connect to broadcast address.
    int socket3  = 0;
    IOAddress bcastAddr("255.255.255.255");
    EXPECT_NO_THROW(
        socket3 = ifacemgr->openSocketFromRemoteAddress(bcastAddr, PORT2);
    );
    EXPECT_GT(socket3, 0);
#endif

    // Do not call closeSockets() because it is called by IfaceMgr's
    // virtual destructor.
}

// TODO: disabled due to other naming on various systems
// (lo in Linux, lo0 in BSD systems)
TEST_F(IfaceMgrTest, DISABLED_sockets6Mcast) {
    // testing socket operation in a portable way is tricky
    // without interface detection implemented

    scoped_ptr<NakedIfaceMgr> ifacemgr(new NakedIfaceMgr());

    IOAddress loAddr("::1");
    IOAddress mcastAddr("ff02::1:2");

    // bind multicast socket to port 10547
    int socket1 = ifacemgr->openSocket(LOOPBACK, mcastAddr, 10547);
    EXPECT_GT(socket1, 0); // socket > 0

    // expect success. This address/port is already bound, but
    // we are using SO_REUSEADDR, so we can bind it twice
    int socket2 = ifacemgr->openSocket(LOOPBACK, mcastAddr, 10547);
    EXPECT_GT(socket2, 0);

    // there's no good way to test negative case here.
    // we would need non-multicast interface. We will be able
    // to iterate thru available interfaces and check if there
    // are interfaces without multicast-capable flag.

    close(socket1);
    close(socket2);
}

TEST_F(IfaceMgrTest, sendReceive6) {

    // testing socket operation in a portable way is tricky
    // without interface detection implemented

    scoped_ptr<NakedIfaceMgr> ifacemgr(new NakedIfaceMgr());

    // let's assume that every supported OS have lo interface
    IOAddress loAddr("::1");
    int socket1 = 0, socket2 = 0;
    EXPECT_NO_THROW(
        socket1 = ifacemgr->openSocket(LOOPBACK, loAddr, 10547);
        socket2 = ifacemgr->openSocket(LOOPBACK, loAddr, 10546);
    );

    EXPECT_GT(socket1, 0);
    EXPECT_GT(socket2, 0);


    // prepare dummy payload
    uint8_t data[128];
    for (int i = 0; i < 128; i++) {
        data[i] = i;
    }
    Pkt6Ptr sendPkt = Pkt6Ptr(new Pkt6(data, 128));

    sendPkt->repack();

    sendPkt->setRemotePort(10547);
    sendPkt->setRemoteAddr(IOAddress("::1"));
    sendPkt->setIndex(1);
    sendPkt->setIface(LOOPBACK);

    Pkt6Ptr rcvPkt;

    EXPECT_EQ(true, ifacemgr->send(sendPkt));

    rcvPkt = ifacemgr->receive6(10);

    ASSERT_TRUE(rcvPkt); // received our own packet

    // let's check that we received what was sent
    ASSERT_EQ(sendPkt->getData().size(), rcvPkt->getData().size());
    EXPECT_EQ(0, memcmp(&sendPkt->getData()[0], &rcvPkt->getData()[0],
                        rcvPkt->getData().size()));

    EXPECT_EQ(sendPkt->getRemoteAddr().toText(), rcvPkt->getRemoteAddr().toText());

    // since we opened 2 sockets on the same interface and none of them is multicast,
    // none is preferred over the other for sending data, so we really should not
    // assume the one or the other will always be chosen for sending data. Therefore
    // we should accept both values as source ports.
    EXPECT_TRUE((rcvPkt->getRemotePort() == 10546) || (rcvPkt->getRemotePort() == 10547));

    // try to send/receive data over the closed socket. Closed socket's descriptor is
    // still being hold by IfaceMgr which will try to use it to receive data.
    close(socket1);
    EXPECT_THROW(ifacemgr->receive6(10), SocketReadError);
    EXPECT_THROW(ifacemgr->send(sendPkt), SocketWriteError);
}

TEST_F(IfaceMgrTest, sendReceive4) {

    // testing socket operation in a portable way is tricky
    // without interface detection implemented

    scoped_ptr<NakedIfaceMgr> ifacemgr(new NakedIfaceMgr());

    // let's assume that every supported OS have lo interface
    IOAddress loAddr("127.0.0.1");
    int socket1 = 0, socket2 = 0;
    EXPECT_NO_THROW(
        socket1 = ifacemgr->openSocket(LOOPBACK, loAddr, DHCP4_SERVER_PORT + 10000);
        socket2 = ifacemgr->openSocket(LOOPBACK, loAddr, DHCP4_SERVER_PORT + 10000 + 1);
    );

    EXPECT_GE(socket1, 0);
    EXPECT_GE(socket2, 0);

    boost::shared_ptr<Pkt4> sendPkt(new Pkt4(DHCPDISCOVER, 1234) );

    sendPkt->setLocalAddr(IOAddress("127.0.0.1"));

    sendPkt->setLocalPort(DHCP4_SERVER_PORT + 10000 + 1);
    sendPkt->setRemotePort(DHCP4_SERVER_PORT + 10000);
    sendPkt->setRemoteAddr(IOAddress("127.0.0.1"));
    sendPkt->setIndex(1);
    sendPkt->setIface(string(LOOPBACK));
    sendPkt->setHops(6);
    sendPkt->setSecs(42);
    sendPkt->setCiaddr(IOAddress("192.0.2.1"));
    sendPkt->setSiaddr(IOAddress("192.0.2.2"));
    sendPkt->setYiaddr(IOAddress("192.0.2.3"));
    sendPkt->setGiaddr(IOAddress("192.0.2.4"));

    // Unpack() now checks if mandatory DHCP_MESSAGE_TYPE is present.
    // Workarounds (creating DHCP Message Type Option by hand) are no longer
    // needed as setDhcpType() is called in constructor.

    uint8_t sname[] = "That's just a string that will act as SNAME";
    sendPkt->setSname(sname, strlen((const char*)sname));
    uint8_t file[] = "/another/string/that/acts/as/a/file_name.txt";
    sendPkt->setFile(file, strlen((const char*)file));

    ASSERT_NO_THROW(
        sendPkt->pack();
    );

    boost::shared_ptr<Pkt4> rcvPkt;

    EXPECT_EQ(true, ifacemgr->send(sendPkt));

    ASSERT_NO_THROW(rcvPkt = ifacemgr->receive4(10));
    ASSERT_TRUE(rcvPkt); // received our own packet

    ASSERT_NO_THROW(
        rcvPkt->unpack();
    );

    // let's check that we received what was sent
    EXPECT_EQ(sendPkt->len(), rcvPkt->len());

    EXPECT_EQ("127.0.0.1", rcvPkt->getRemoteAddr().toText());
    EXPECT_EQ(sendPkt->getRemotePort(), rcvPkt->getLocalPort());

    // now let's check content
    EXPECT_EQ(sendPkt->getHops(), rcvPkt->getHops());
    EXPECT_EQ(sendPkt->getOp(),   rcvPkt->getOp());
    EXPECT_EQ(sendPkt->getSecs(), rcvPkt->getSecs());
    EXPECT_EQ(sendPkt->getFlags(), rcvPkt->getFlags());
    EXPECT_EQ(sendPkt->getCiaddr(), rcvPkt->getCiaddr());
    EXPECT_EQ(sendPkt->getSiaddr(), rcvPkt->getSiaddr());
    EXPECT_EQ(sendPkt->getYiaddr(), rcvPkt->getYiaddr());
    EXPECT_EQ(sendPkt->getGiaddr(), rcvPkt->getGiaddr());
    EXPECT_EQ(sendPkt->getTransid(), rcvPkt->getTransid());
    EXPECT_TRUE(sendPkt->getSname() == rcvPkt->getSname());
    EXPECT_TRUE(sendPkt->getFile() == rcvPkt->getFile());
    EXPECT_EQ(sendPkt->getHtype(), rcvPkt->getHtype());
    EXPECT_EQ(sendPkt->getHlen(), rcvPkt->getHlen());

    // since we opened 2 sockets on the same interface and none of them is multicast,
    // none is preferred over the other for sending data, so we really should not
    // assume the one or the other will always be chosen for sending data. We should
    // skip checking source port of sent address.

    // try to receive data over the closed socket. Closed socket's descriptor is
    // still being hold by IfaceMgr which will try to use it to receive data.
    close(socket1);
    EXPECT_THROW(ifacemgr->receive4(10), SocketReadError);
    EXPECT_THROW(ifacemgr->send(sendPkt), SocketWriteError);
}

// Verifies that it is possible to set custom packet filter object
// to handle sockets opening and send/receive operation.
TEST_F(IfaceMgrTest, setPacketFilter) {

    // Create an instance of IfaceMgr.
    boost::scoped_ptr<NakedIfaceMgr> iface_mgr(new NakedIfaceMgr());
    ASSERT_TRUE(iface_mgr);

    // Try to set NULL packet filter object and make sure it is rejected.
    boost::shared_ptr<TestPktFilter> custom_packet_filter;
    EXPECT_THROW(iface_mgr->setPacketFilter(custom_packet_filter),
                 isc::dhcp::InvalidPacketFilter);

    // Create valid object and check if it can be set.
    custom_packet_filter.reset(new TestPktFilter());
    ASSERT_TRUE(custom_packet_filter);
    ASSERT_NO_THROW(iface_mgr->setPacketFilter(custom_packet_filter));

    // Try to open socket using IfaceMgr. It should call the openSocket() function
    // on the packet filter object we have set.
    IOAddress loAddr("127.0.0.1");
    int socket1 = 0;
    EXPECT_NO_THROW(
        socket1 = iface_mgr->openSocket(LOOPBACK, loAddr, DHCP4_SERVER_PORT + 10000);
    );

    // Check that openSocket function was called.
    EXPECT_TRUE(custom_packet_filter->open_socket_called_);
    // This function always returns fake socket descriptor equal to 1024.
    EXPECT_EQ(1024, socket1);
}


TEST_F(IfaceMgrTest, socket4) {

    scoped_ptr<NakedIfaceMgr> ifacemgr(new NakedIfaceMgr());

    // Let's assume that every supported OS have lo interface.
    IOAddress loAddr("127.0.0.1");
    // Use unprivileged port (it's convenient for running tests as non-root).
    int socket1 = 0;

    EXPECT_NO_THROW(
        socket1 = ifacemgr->openSocket(LOOPBACK, loAddr, DHCP4_SERVER_PORT + 10000);
    );

    EXPECT_GT(socket1, 0);

    Pkt4 pkt(DHCPDISCOVER, 1234);
    pkt.setIface(LOOPBACK);

    // Expect that we get the socket that we just opened.
    EXPECT_EQ(socket1, ifacemgr->getSocket(pkt));

    close(socket1);
}

// Test the Iface structure itself
TEST_F(IfaceMgrTest, iface) {
<<<<<<< HEAD
    scoped_ptr<IfaceMgr::Iface> iface;
    EXPECT_NO_THROW(iface.reset(new IfaceMgr::Iface("eth0",1)));
=======
    Iface* iface = NULL;
    EXPECT_NO_THROW(
        iface = new Iface("eth0",1);
    );
>>>>>>> 7ece6fb6

    EXPECT_EQ("eth0", iface->getName());
    EXPECT_EQ(1, iface->getIndex());
    EXPECT_EQ("eth0/1", iface->getFullName());

    // Let's make a copy of this address collection.
    Iface::AddressCollection addrs = iface->getAddresses();

    EXPECT_EQ(0, addrs.size());

    IOAddress addr1("192.0.2.6");
    iface->addAddress(addr1);

    addrs = iface->getAddresses();
    ASSERT_EQ(1, addrs.size());
    EXPECT_EQ("192.0.2.6", addrs.at(0).toText());

    // No such address, should return false.
    EXPECT_FALSE(iface->delAddress(IOAddress("192.0.8.9")));

    // This address is present, delete it!
    EXPECT_TRUE(iface->delAddress(IOAddress("192.0.2.6")));

    // Not really necessary, previous reference still points to the same
    // collection. Let's do it anyway, as test code may serve as example
    // usage code as well.
    addrs = iface->getAddresses();

    EXPECT_EQ(0, addrs.size());

    EXPECT_NO_THROW(iface.reset());
}

TEST_F(IfaceMgrTest, iface_methods) {
    Iface iface("foo", 1234);

    iface.setHWType(42);
    EXPECT_EQ(42, iface.getHWType());

    uint8_t mac[Iface::MAX_MAC_LEN+10];
    for (int i = 0; i < Iface::MAX_MAC_LEN + 10; i++)
        mac[i] = 255 - i;

    EXPECT_EQ("foo", iface.getName());
    EXPECT_EQ(1234, iface.getIndex());

    // MAC is too long. Exception should be thrown and
    // MAC length should not be set.
    EXPECT_THROW(
        iface.setMac(mac, Iface::MAX_MAC_LEN + 1),
        OutOfRange
    );

    // MAC length should stay not set as excep
    EXPECT_EQ(0, iface.getMacLen());

    // Setting maximum length MAC should be ok.
    iface.setMac(mac, Iface::MAX_MAC_LEN);

    // For some reason constants cannot be used directly in EXPECT_EQ
    // as this produces linking error.
    size_t len = Iface::MAX_MAC_LEN;
    EXPECT_EQ(len, iface.getMacLen());
    EXPECT_EQ(0, memcmp(mac, iface.getMac(), iface.getMacLen()));
}

TEST_F(IfaceMgrTest, socketInfo) {

<<<<<<< HEAD
    // Check that socketinfo for IPv4 socket is functional
    IfaceMgr::SocketInfo sock1(7, IOAddress("192.0.2.56"), DHCP4_SERVER_PORT + 7);
=======
    // check that socketinfo for IPv4 socket is functional
    SocketInfo sock1(7, IOAddress("192.0.2.56"), DHCP4_SERVER_PORT + 7);
>>>>>>> 7ece6fb6
    EXPECT_EQ(7, sock1.sockfd_);
    EXPECT_EQ("192.0.2.56", sock1.addr_.toText());
    EXPECT_EQ(AF_INET, sock1.family_);
    EXPECT_EQ(DHCP4_SERVER_PORT + 7, sock1.port_);

<<<<<<< HEAD
    // Check that socketinfo for IPv6 socket is functional
    IfaceMgr::SocketInfo sock2(9, IOAddress("2001:db8:1::56"), DHCP4_SERVER_PORT + 9);
=======
    // check that socketinfo for IPv6 socket is functional
    SocketInfo sock2(9, IOAddress("2001:db8:1::56"), DHCP4_SERVER_PORT + 9);
>>>>>>> 7ece6fb6
    EXPECT_EQ(9, sock2.sockfd_);
    EXPECT_EQ("2001:db8:1::56", sock2.addr_.toText());
    EXPECT_EQ(AF_INET6, sock2.family_);
    EXPECT_EQ(DHCP4_SERVER_PORT + 9, sock2.port_);

<<<<<<< HEAD
    // Now let's test if IfaceMgr handles socket info properly
    scoped_ptr<NakedIfaceMgr> ifacemgr(new NakedIfaceMgr());
    IfaceMgr::Iface* loopback = ifacemgr->getIface(LOOPBACK);
=======
    // now let's test if IfaceMgr handles socket info properly
    NakedIfaceMgr* ifacemgr = new NakedIfaceMgr();
    Iface* loopback = ifacemgr->getIface(LOOPBACK);
>>>>>>> 7ece6fb6
    ASSERT_TRUE(loopback);
    loopback->addSocket(sock1);
    loopback->addSocket(sock2);

    Pkt6 pkt6(DHCPV6_REPLY, 123456);

    // pkt6 dos not have interface set yet
    EXPECT_THROW(
        ifacemgr->getSocket(pkt6),
        BadValue
    );

    // Try to send over non-existing interface
    pkt6.setIface("nosuchinterface45");
    EXPECT_THROW(
        ifacemgr->getSocket(pkt6),
        BadValue
    );

    // This will work
    pkt6.setIface(LOOPBACK);
    EXPECT_EQ(9, ifacemgr->getSocket(pkt6));

    bool deleted = false;
    EXPECT_NO_THROW(
        deleted = ifacemgr->getIface(LOOPBACK)->delSocket(9);
    );
    EXPECT_EQ(true, deleted);

    // It should throw again, there's no usable socket anymore
    EXPECT_THROW(
        ifacemgr->getSocket(pkt6),
        Unexpected
    );

    // Repeat for pkt4
    Pkt4 pkt4(DHCPDISCOVER, 1);

    // pkt4 does not have interface set yet.
    EXPECT_THROW(
        ifacemgr->getSocket(pkt4),
        BadValue
    );

    // Try to send over non-existing interface.
    pkt4.setIface("nosuchinterface45");
    EXPECT_THROW(
        ifacemgr->getSocket(pkt4),
        BadValue
    );

    // Socket info is set, packet has well defined interface. It should work.
    pkt4.setIface(LOOPBACK);
    EXPECT_EQ(7, ifacemgr->getSocket(pkt4));

    EXPECT_NO_THROW(
        ifacemgr->getIface(LOOPBACK)->delSocket(7);
    );

    // It should throw again, there's no usable socket anymore.
    EXPECT_THROW(
        ifacemgr->getSocket(pkt4),
        Unexpected
    );
}

#if defined(OS_LINUX)

/// @brief parses text representation of MAC address
///
/// This function parses text representation of a MAC address and stores
/// it in binary format. Text format is expected to be separate with
/// semicolons, e.g. f4:6d:04:96:58:f2
///
/// TODO: Iface::mac_ uses uint8_t* type, should be vector<uint8_t>
///
/// @param textMac string with MAC address to parse
/// @param mac pointer to output buffer
/// @param macLen length of output buffer
///
/// @return number of bytes filled in output buffer
size_t parse_mac(const std::string& textMac, uint8_t* mac, size_t macLen) {
    stringstream tmp(textMac);
    tmp.flags(ios::hex);
    int i = 0;
    uint8_t octet = 0; // output octet
    uint8_t byte;  // parsed character from text representation
    while (!tmp.eof()) {

        tmp >> byte; // hex value
        if (byte == ':') {
            mac[i++] = octet;

            if (i == macLen) {
                // parsing aborted. We hit output buffer size
                return(i);
            }
            octet = 0;
            continue;
        }
        if (isalpha(byte)) {
            byte = toupper(byte) - 'A' + 10;
        } else if (isdigit(byte)) {
            byte -= '0';
        } else {
            // parse error. Let's return what we were able to parse so far
            break;
        }
        octet <<= 4;
        octet += byte;
    }
    mac[i++] = octet;

    return (i);
}

/// @brief Parses 'ifconfig -a' output and creates list of interfaces
///
/// This method tries to parse ifconfig output. Note that there are some
/// oddities in recent versions of ifconfig, like putting extra spaces
/// after MAC address, inconsistent naming and spacing between inet and inet6.
/// This is an attempt to find a balance between tight parsing of every piece
/// of text that ifconfig prints and robustness to handle slight differences
/// in ifconfig output.
///
/// @todo: Consider using isc::util::str::tokens here.
///
/// @param textFile name of a text file that holds output of ifconfig -a
/// @param ifaces empty list of interfaces to be filled
void parse_ifconfig(const std::string& textFile, IfaceMgr::IfaceCollection& ifaces) {
    fstream f(textFile.c_str());

    bool first_line = true;
    IfaceMgr::IfaceCollection::iterator iface;
    while (!f.eof()) {
        string line;
        getline(f, line);

        // interfaces are separated by empty line
        if (line.length() == 0) {
            first_line = true;
            continue;
        }

        // uncomment this for ifconfig output debug
        // cout << "line[" << line << "]" << endl;

        // this is first line of a new interface
        if (first_line) {
            first_line = false;

            size_t offset;
            offset = line.find_first_of(" ");
            if (offset == string::npos) {
                isc_throw(BadValue, "Malformed output of ifconfig");
            }

            // ifconfig in Gentoo prints out eth0: instead of eth0
            if (line[offset - 1] == ':') {
                offset--;
            }
            string name = line.substr(0, offset);

            // sadly, ifconfig does not return ifindex
            ifaces.push_back(Iface(name, 0));
            iface = ifaces.end();
            --iface; // points to the last element

            offset = line.find(string("HWaddr"));

            string mac = "";
            if (offset != string::npos) { // some interfaces don't have MAC (e.g. lo)
                offset += 7;
                mac = line.substr(offset, string::npos);
                mac = mac.substr(0, mac.find_first_of(" "));

                uint8_t buf[Iface::MAX_MAC_LEN];
                int mac_len = parse_mac(mac, buf, Iface::MAX_MAC_LEN);
                iface->setMac(buf, mac_len);
            }
        }

        if (line.find("inet6") != string::npos) {
            // IPv6 address
            string addr;
            if (line.find("addr:", line.find("inet6")) != string::npos) {
                // Ubuntu style format: inet6 addr: ::1/128 Scope:Host
                addr = line.substr(line.find("addr:") + 6, string::npos);
            } else {
                // Gentoo style format: inet6 fe80::6ef0:49ff:fe96:ba17
                // prefixlen 64  scopeid 0x20<link>
                addr = line.substr(line.find("inet6") + 6, string::npos);
            }

            // Handle Ubuntu format: inet6 addr: fe80::f66d:4ff:fe96:58f2/64
            // Scope:Link
            addr = addr.substr(0, addr.find("/"));

            // Handle inet6 fe80::ca3a:35ff:fed4:8f1d  prefixlen 64
            // scopeid 0x20<link>
            addr = addr.substr(0, addr.find(" "));
            IOAddress a(addr);
            iface->addAddress(a);
        } else if(line.find("inet") != string::npos) {
            // IPv4 address
            string addr;
            if (line.find("addr:", line.find("inet")) != string::npos) {
                // Ubuntu style format: inet addr:127.0.0.1  Mask:255.0.0.0
                addr = line.substr(line.find("addr:") + 5, string::npos);
            } else {
                // Gentoo style format: inet 10.53.0.4  netmask 255.255.255.0
                addr = line.substr(line.find("inet") + 5, string::npos);
            }

            addr = addr.substr(0, addr.find_first_of(" "));
            IOAddress a(addr);
            iface->addAddress(a);
        } else if(line.find("Metric") != string::npos) {
            // Flags
            if (line.find("UP") != string::npos) {
                iface->flag_up_ = true;
            }
            if (line.find("LOOPBACK") != string::npos) {
                iface->flag_loopback_ = true;
            }
            if (line.find("RUNNING") != string::npos) {
                iface->flag_running_ = true;
            }
            if (line.find("BROADCAST") != string::npos) {
                iface->flag_broadcast_ = true;
            }
            if (line.find("MULTICAST") != string::npos) {
                iface->flag_multicast_ = true;
            }
        }
    }
}


// This test compares implemented detection routines to output of "ifconfig
// -a" command.  It is far from perfect, but it is able to verify that
// interface names, flags, MAC address, IPv4 and IPv6 addresses are detected
// properly. Interface list completeness (check that each interface is reported,
// i.e. no missing or extra interfaces) and address completeness is verified.
//
// Things that are not tested:
// - ifindex (ifconfig does not print it out)
// - address scopes and lifetimes (we don't need it, so it is not implemented
//   in IfaceMgr)
// TODO: temporarily disabled, see ticket #1529
TEST_F(IfaceMgrTest, DISABLED_detectIfaces_linux) {

    NakedIfaceMgr* ifacemgr = new NakedIfaceMgr();
    IfaceMgr::IfaceCollection& detectedIfaces = ifacemgr->getIfacesLst();

    const std::string textFile = "ifconfig.txt";

    unlink(textFile.c_str());
    int result = system( ("/sbin/ifconfig -a > " + textFile).c_str());

    ASSERT_EQ(0, result);

    // List of interfaces parsed from ifconfig
    IfaceMgr::IfaceCollection parsedIfaces;

    ASSERT_NO_THROW(
        parse_ifconfig(textFile, parsedIfaces);
    );
    unlink(textFile.c_str());

    cout << "------Parsed interfaces---" << endl;
    for (IfaceMgr::IfaceCollection::iterator i = parsedIfaces.begin();
         i != parsedIfaces.end(); ++i) {
        cout << i->getName() << ": ifindex=" << i->getIndex() << ", mac=" << i->getPlainMac();
        cout << ", flags:";
        if (i->flag_up_) {
            cout << " UP";
        }
        if (i->flag_running_) {
            cout << " RUNNING";
        }
        if (i->flag_multicast_) {
            cout << " MULTICAST";
        }
        if (i->flag_broadcast_) {
            cout << " BROADCAST";
        }
        cout << ", addrs:";
        const Iface::AddressCollection& addrs = i->getAddresses();
        for (Iface::AddressCollection::const_iterator a= addrs.begin();
             a != addrs.end(); ++a) {
            cout << a->toText() << " ";
        }
        cout << endl;
    }

    // OK, now we have 2 lists of interfaces. Need to compare them
    ASSERT_EQ(detectedIfaces.size(), parsedIfaces.size());

    // TODO: This could could probably be written simple with find()
    for (IfaceMgr::IfaceCollection::iterator detected = detectedIfaces.begin();
         detected != detectedIfaces.end(); ++detected) {
        // let's find out if this interface is

        bool found = false;
        for (IfaceMgr::IfaceCollection::iterator i = parsedIfaces.begin();
             i != parsedIfaces.end(); ++i) {
            if (detected->getName() != i->getName()) {
                continue;
            }
            found = true;

            cout << "Checking interface " << detected->getName() << endl;

            // Start with checking flags
            EXPECT_EQ(detected->flag_loopback_, i->flag_loopback_);
            EXPECT_EQ(detected->flag_up_, i->flag_up_);
            EXPECT_EQ(detected->flag_running_, i->flag_running_);
            EXPECT_EQ(detected->flag_multicast_, i->flag_multicast_);
            EXPECT_EQ(detected->flag_broadcast_, i->flag_broadcast_);

            // Skip MAC comparison for loopback as netlink returns MAC
            // 00:00:00:00:00:00 for lo
            if (!detected->flag_loopback_) {
                ASSERT_EQ(detected->getMacLen(), i->getMacLen());
                EXPECT_EQ(0, memcmp(detected->getMac(), i->getMac(), i->getMacLen()));
            }

            EXPECT_EQ(detected->getAddresses().size(), i->getAddresses().size());

<<<<<<< HEAD
            // Now compare addresses
            const IfaceMgr::AddressCollection& addrs = detected->getAddresses();
            for (IfaceMgr::AddressCollection::const_iterator addr = addrs.begin();
=======
            // now compare addresses
            const Iface::AddressCollection& addrs = detected->getAddresses();
            for (Iface::AddressCollection::const_iterator addr = addrs.begin();
>>>>>>> 7ece6fb6
                 addr != addrs.end(); ++addr) {
                bool addr_found = false;

                const Iface::AddressCollection& addrs2 = detected->getAddresses();
                for (Iface::AddressCollection::const_iterator a = addrs2.begin();
                     a != addrs2.end(); ++a) {
                    if (*addr != *a) {
                        continue;
                    }
                    addr_found = true;
                }
                if (!addr_found) {
                    cout << "ifconfig does not seem to report " << addr->toText()
                         << " address on " << detected->getFullName() << " interface." << endl;
                    FAIL();
                }
                cout << "Address " << addr->toText() << " on interface " << detected->getFullName()
                     << " matched with 'ifconfig -a' output." << endl;
            }
        }
        if (!found) { // Corresponding interface was not found
            FAIL();
        }
    }

    delete ifacemgr;
}
#endif

volatile bool callback_ok;

void my_callback(void) {
    cout << "Callback triggered." << endl;
    callback_ok = true;
}

TEST_F(IfaceMgrTest, controlSession) {
    // Tests if extra control socket and its callback can be passed and
    // it is supported properly by receive4() method.

    callback_ok = false;

    scoped_ptr<NakedIfaceMgr> ifacemgr(new NakedIfaceMgr());

    // Create pipe and register it as extra socket
    int pipefd[2];
    EXPECT_TRUE(pipe(pipefd) == 0);
    EXPECT_NO_THROW(ifacemgr->set_session_socket(pipefd[0], my_callback));

    Pkt4Ptr pkt4;
    ASSERT_NO_THROW(pkt4 = ifacemgr->receive4(1));

    // Our callback should not be called this time (there was no data)
    EXPECT_FALSE(callback_ok);

    // IfaceMgr should not process control socket data as incoming packets
    EXPECT_FALSE(pkt4);

    // Now, send some data over pipe (38 bytes)
    EXPECT_EQ(38, write(pipefd[1], "Hi, this is a message sent over a pipe", 38));

    // ... and repeat
    ASSERT_NO_THROW(pkt4 = ifacemgr->receive4(1));

    // IfaceMgr should not process control socket data as incoming packets
    EXPECT_FALSE(pkt4);

    // There was some data, so this time callback should be called
    EXPECT_TRUE(callback_ok);

    // close both pipe ends
    close(pipefd[1]);
    close(pipefd[0]);
}

}<|MERGE_RESOLUTION|>--- conflicted
+++ resolved
@@ -211,16 +211,8 @@
 TEST_F(IfaceMgrTest, ifaceClass) {
     // Basic tests for Iface inner class
 
-<<<<<<< HEAD
-    IfaceMgr::Iface iface("eth5", 7);
+    Iface iface("eth5", 7);
     EXPECT_STREQ("eth5/7", iface.getFullName().c_str());
-=======
-    Iface* iface = new Iface("eth5", 7);
-
-    EXPECT_STREQ("eth5/7", iface->getFullName().c_str());
-
-    delete iface;
->>>>>>> 7ece6fb6
 }
 
 // TODO: Implement getPlainMac() test as soon as interface detection
@@ -230,19 +222,11 @@
     cout << "Interface checks. Please ignore socket binding errors." << endl;
     scoped_ptr<NakedIfaceMgr> ifacemgr(new NakedIfaceMgr());
 
-<<<<<<< HEAD
     // Interface name, ifindex
-    IfaceMgr::Iface iface1("lo1", 100);
-    IfaceMgr::Iface iface2("eth9", 101);
-    IfaceMgr::Iface iface3("en3", 102);
-    IfaceMgr::Iface iface4("e1000g4", 103);
-=======
-    // interface name, ifindex
     Iface iface1("lo1", 100);
     Iface iface2("eth9", 101);
     Iface iface3("en3", 102);
     Iface iface4("e1000g4", 103);
->>>>>>> 7ece6fb6
     cout << "This test assumes that there are less than 100 network interfaces"
          << " in the tested system and there are no lo1, eth9, en3, e1000g4"
          << " or wifi15 interfaces present." << endl;
@@ -262,13 +246,8 @@
     }
 
 
-<<<<<<< HEAD
     // Check that interface can be retrieved by ifindex
-    IfaceMgr::Iface* tmp = ifacemgr->getIface(102);
-=======
-    // check that interface can be retrieved by ifindex
     Iface* tmp = ifacemgr->getIface(102);
->>>>>>> 7ece6fb6
     ASSERT_TRUE(tmp != NULL);
 
     EXPECT_EQ("en3", tmp->getName());
@@ -876,15 +855,8 @@
 
 // Test the Iface structure itself
 TEST_F(IfaceMgrTest, iface) {
-<<<<<<< HEAD
-    scoped_ptr<IfaceMgr::Iface> iface;
-    EXPECT_NO_THROW(iface.reset(new IfaceMgr::Iface("eth0",1)));
-=======
-    Iface* iface = NULL;
-    EXPECT_NO_THROW(
-        iface = new Iface("eth0",1);
-    );
->>>>>>> 7ece6fb6
+    boost::scoped_ptr<Iface> iface;
+    EXPECT_NO_THROW(iface.reset(new Iface("eth0",1)));
 
     EXPECT_EQ("eth0", iface->getName());
     EXPECT_EQ(1, iface->getIndex());
@@ -953,39 +925,23 @@
 
 TEST_F(IfaceMgrTest, socketInfo) {
 
-<<<<<<< HEAD
     // Check that socketinfo for IPv4 socket is functional
-    IfaceMgr::SocketInfo sock1(7, IOAddress("192.0.2.56"), DHCP4_SERVER_PORT + 7);
-=======
-    // check that socketinfo for IPv4 socket is functional
     SocketInfo sock1(7, IOAddress("192.0.2.56"), DHCP4_SERVER_PORT + 7);
->>>>>>> 7ece6fb6
     EXPECT_EQ(7, sock1.sockfd_);
     EXPECT_EQ("192.0.2.56", sock1.addr_.toText());
     EXPECT_EQ(AF_INET, sock1.family_);
     EXPECT_EQ(DHCP4_SERVER_PORT + 7, sock1.port_);
 
-<<<<<<< HEAD
     // Check that socketinfo for IPv6 socket is functional
-    IfaceMgr::SocketInfo sock2(9, IOAddress("2001:db8:1::56"), DHCP4_SERVER_PORT + 9);
-=======
-    // check that socketinfo for IPv6 socket is functional
     SocketInfo sock2(9, IOAddress("2001:db8:1::56"), DHCP4_SERVER_PORT + 9);
->>>>>>> 7ece6fb6
     EXPECT_EQ(9, sock2.sockfd_);
     EXPECT_EQ("2001:db8:1::56", sock2.addr_.toText());
     EXPECT_EQ(AF_INET6, sock2.family_);
     EXPECT_EQ(DHCP4_SERVER_PORT + 9, sock2.port_);
 
-<<<<<<< HEAD
     // Now let's test if IfaceMgr handles socket info properly
     scoped_ptr<NakedIfaceMgr> ifacemgr(new NakedIfaceMgr());
-    IfaceMgr::Iface* loopback = ifacemgr->getIface(LOOPBACK);
-=======
-    // now let's test if IfaceMgr handles socket info properly
-    NakedIfaceMgr* ifacemgr = new NakedIfaceMgr();
     Iface* loopback = ifacemgr->getIface(LOOPBACK);
->>>>>>> 7ece6fb6
     ASSERT_TRUE(loopback);
     loopback->addSocket(sock1);
     loopback->addSocket(sock2);
@@ -1316,15 +1272,9 @@
 
             EXPECT_EQ(detected->getAddresses().size(), i->getAddresses().size());
 
-<<<<<<< HEAD
             // Now compare addresses
-            const IfaceMgr::AddressCollection& addrs = detected->getAddresses();
-            for (IfaceMgr::AddressCollection::const_iterator addr = addrs.begin();
-=======
-            // now compare addresses
             const Iface::AddressCollection& addrs = detected->getAddresses();
             for (Iface::AddressCollection::const_iterator addr = addrs.begin();
->>>>>>> 7ece6fb6
                  addr != addrs.end(); ++addr) {
                 bool addr_found = false;
 
