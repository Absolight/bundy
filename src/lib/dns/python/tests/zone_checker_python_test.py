# Copyright (C) 2013  Internet Systems Consortium.
#
# Permission to use, copy, modify, and distribute this software for any
# purpose with or without fee is hereby granted, provided that the above
# copyright notice and this permission notice appear in all copies.
#
# THE SOFTWARE IS PROVIDED "AS IS" AND INTERNET SYSTEMS CONSORTIUM
# DISCLAIMS ALL WARRANTIES WITH REGARD TO THIS SOFTWARE INCLUDING ALL
# IMPLIED WARRANTIES OF MERCHANTABILITY AND FITNESS. IN NO EVENT SHALL
# INTERNET SYSTEMS CONSORTIUM BE LIABLE FOR ANY SPECIAL, DIRECT,
# INDIRECT, OR CONSEQUENTIAL DAMAGES OR ANY DAMAGES WHATSOEVER RESULTING
# FROM LOSS OF USE, DATA OR PROFITS, WHETHER IN AN ACTION OF CONTRACT,
# NEGLIGENCE OR OTHER TORTIOUS ACTION, ARISING OUT OF OR IN CONNECTION
# WITH THE USE OR PERFORMANCE OF THIS SOFTWARE.

import unittest
import sys
from pydnspp import *

# A separate exception class raised from some tests to see if it's propagated.
class FakeException(Exception):
    pass

class ZoneCheckerTest(unittest.TestCase):
    def __callback(self, reason, reasons):
        # Issue callback for check_zone().  It simply records the given reason
        # string in the given list.
        reasons.append(reason)

    def test_check(self):
        errors = []
        warns = []

        # A successful case with no warning.
        rrsets = RRsetCollection(b'example.org. 0 SOA . . 0 0 0 0 0\n' +
                                 b'example.org. 0 NS ns.example.org.\n' +
                                 b'ns.example.org. 0 A 192.0.2.1\n',
                                 Name('example.org'), RRClass.IN)
        self.assertTrue(check_zone(Name('example.org'), RRClass.IN,
                                   rrsets,
                                   (lambda r: self.__callback(r, errors),
                                    lambda r: self.__callback(r, warns))))
        self.assertEqual([], errors)
        self.assertEqual([], warns)

        # Check fails and one additional warning.
        rrsets = RRsetCollection(b'example.org. 0 NS ns.example.org.',
                                 Name('example.org'), RRClass.IN)
        self.assertFalse(check_zone(Name('example.org'), RRClass.IN, rrsets,
                                    (lambda r: self.__callback(r, errors),
                                     lambda r: self.__callback(r, warns))))
        self.assertEqual(['zone example.org/IN: has 0 SOA records'], errors)
        self.assertEqual(['zone example.org/IN: NS has no address records ' +
                          '(A or AAAA)'], warns)

        # Same RRset collection, suppressing callbacks
        errors = []
        warns = []
        self.assertFalse(check_zone(Name('example.org'), RRClass.IN, rrsets,
                                    (None, None)))
        self.assertEqual([], errors)
        self.assertEqual([], warns)

    def test_check_badarg(self):
        rrsets = RRsetCollection()
        # Bad types
        self.assertRaises(TypeError, check_zone, 1, RRClass.IN, rrsets,
                          (None, None))
        self.assertRaises(TypeError, check_zone, Name('example'), 1, rrsets,
                          (None, None))
        self.assertRaises(TypeError, check_zone, Name('example'), RRClass.IN,
                          1, (None, None))
        self.assertRaises(TypeError, check_zone, Name('example'), RRClass.IN,
                          rrsets, 1)

        # Bad callbacks
        self.assertRaises(TypeError, check_zone, Name('example'), RRClass.IN,
                          rrsets, (None, None, None))
        self.assertRaises(TypeError, check_zone, Name('example'), RRClass.IN,
                          rrsets, (1, None))
        self.assertRaises(TypeError, check_zone, Name('example'), RRClass.IN,
                          rrsets, (None, 1))

        # Extra/missing args
        self.assertRaises(TypeError, check_zone, Name('example'), RRClass.IN,
                          rrsets, (None, None), 1)
        self.assertRaises(TypeError, check_zone, Name('example'), RRClass.IN,
                          rrsets)
        check_zone(Name('example'), RRClass.IN, rrsets, (None, None))

    def test_check_callback_fail(self):
        # Let the call raise a Python exception.  It should be propagated to
        # the top level.
        def __bad_callback(reason):
            raise FakeException('error in callback')

        # Using an empty collection, triggering an error callback.
        self.assertRaises(FakeException, check_zone, Name('example.org'),
                          RRClass.IN, RRsetCollection(),
                          (__bad_callback, None))

        # An unusual case: the callback is expected to return None, but if it
        # returns an actual object it shouldn't cause leak inside the callback.
        class RefChecker:
            pass
        def __callback(reason, checker):
            return checker

        ref_checker = RefChecker()
        orig_refcnt = sys.getrefcount(ref_checker)
        check_zone(Name('example.org'), RRClass.IN, RRsetCollection(),
                   (lambda r: __callback(r, ref_checker), None))
        self.assertEqual(orig_refcnt, sys.getrefcount(ref_checker))

    def test_check_custom_collection(self):
        # Test if check_zone() works with pure-Python RRsetCollection.

        class FakeRRsetCollection(RRsetCollectionBase):
            # This is the Python-only collection class.  Its find() makes
            # the check pass by default, by returning hardcoded RRsets.
            # If raise_on_find is set to True, find() raises an exception.
            # If find_result is set to something other than 'use_default'
            # (as a string), find() returns that specified value (note that
            # it can be None).

            def __init__(self, raise_on_find=False, find_result='use_default'):
                self.__raise_on_find = raise_on_find
                self.__find_result = find_result

            def find(self, name, rrclass, rrtype):
                if self.__raise_on_find:
                    raise FakeException('find error')
                if self.__find_result is not 'use_default':
                    return self.__find_result
                if rrtype == RRType.SOA:
                    soa = RRset(Name('example'), RRClass.IN, rrtype, RRTTL(0))
                    soa.add_rdata(Rdata(RRType.SOA, RRClass.IN,
                                        '. . 0 0 0 0 0'))
                    return soa
<<<<<<< HEAD
                if rrtype == RRType.NS():
                    ns = RRset(Name('example'), RRClass.IN(), rrtype,
                               RRTTL(0))
                    ns.add_rdata(Rdata(RRType.NS(), RRClass.IN(),
                                       'example.org.'))
=======
                if rrtype == RRType.NS:
                    ns = RRset(Name('example'), RRClass.IN, rrtype, RRTTL(0))
                    ns.add_rdata(Rdata(RRType.NS, RRClass.IN, 'example.org'))
>>>>>>> 6b09c6be
                    return ns
                return None

        # A successful case.  Just checking it works in that case.
        rrsets = FakeRRsetCollection()
        self.assertTrue(check_zone(Name('example'), RRClass.IN, rrsets,
                                   (None, None)))

        # Likewise, normal case but zone check fails.
        rrsets = FakeRRsetCollection(False, None)
        self.assertFalse(check_zone(Name('example'), RRClass.IN, rrsets,
                                    (None, None)))

        # Our find() returns a bad type of result.
        rrsets = FakeRRsetCollection(False, 1)
        self.assertRaises(TypeError, check_zone, Name('example'), RRClass.IN,
                          rrsets, (None, None))

        # Our find() returns an empty SOA RRset.  C++ zone checker code
        # throws, which results in IscException.
        rrsets = FakeRRsetCollection(False, RRset(Name('example'),
                                                  RRClass.IN,
                                                  RRType.SOA, RRTTL(0)))
        self.assertRaises(IscException, check_zone, Name('example'),
                          RRClass.IN, rrsets, (None, None))

        # Our find() raises an exception.  That exception is propagated to
        # the top level.
        rrsets = FakeRRsetCollection(True)
        self.assertRaises(FakeException, check_zone, Name('example'),
                          RRClass.IN, rrsets, (None, None))

if __name__ == '__main__':
    unittest.main()<|MERGE_RESOLUTION|>--- conflicted
+++ resolved
@@ -137,17 +137,9 @@
                     soa.add_rdata(Rdata(RRType.SOA, RRClass.IN,
                                         '. . 0 0 0 0 0'))
                     return soa
-<<<<<<< HEAD
-                if rrtype == RRType.NS():
-                    ns = RRset(Name('example'), RRClass.IN(), rrtype,
-                               RRTTL(0))
-                    ns.add_rdata(Rdata(RRType.NS(), RRClass.IN(),
-                                       'example.org.'))
-=======
                 if rrtype == RRType.NS:
                     ns = RRset(Name('example'), RRClass.IN, rrtype, RRTTL(0))
-                    ns.add_rdata(Rdata(RRType.NS, RRClass.IN, 'example.org'))
->>>>>>> 6b09c6be
+                    ns.add_rdata(Rdata(RRType.NS, RRClass.IN, 'example.org.'))
                     return ns
                 return None
 
