// Copyright (C) 2010-2013  Internet Systems Consortium, Inc. ("ISC")
//
// Permission to use, copy, modify, and/or distribute this software for any
// purpose with or without fee is hereby granted, provided that the above
// copyright notice and this permission notice appear in all copies.
//
// THE SOFTWARE IS PROVIDED "AS IS" AND ISC DISCLAIMS ALL WARRANTIES WITH
// REGARD TO THIS SOFTWARE INCLUDING ALL IMPLIED WARRANTIES OF MERCHANTABILITY
// AND FITNESS.  IN NO EVENT SHALL ISC BE LIABLE FOR ANY SPECIAL, DIRECT,
// INDIRECT, OR CONSEQUENTIAL DAMAGES OR ANY DAMAGES WHATSOEVER RESULTING FROM
// LOSS OF USE, DATA OR PROFITS, WHETHER IN AN ACTION OF CONTRACT, NEGLIGENCE
// OR OTHER TORTIOUS ACTION, ARISING OUT OF OR IN CONNECTION WITH THE USE OR
// PERFORMANCE OF THIS SOFTWARE.

#include <util/buffer.h>
#include <dns/messagerenderer.h>
#include <dns/name.h>
#include <dns/rdata.h>
#include <dns/rdataclass.h>
#include <dns/rrclass.h>
#include <dns/rrtype.h>
#include <dns/rrttl.h>
#include <dns/rrset.h>

#include <dns/tests/unittest_util.h>

#include <gtest/gtest.h>

#include <stdexcept>
#include <sstream>

using isc::UnitTestUtil;

using namespace std;
using namespace isc::dns;
using namespace isc::util;
using namespace isc::dns::rdata;

namespace {
class RRsetTest : public ::testing::Test {
protected:
    RRsetTest() : buffer(0),
                  test_name("test.example.com"),
                  test_domain("example.com"),
                  test_nsname("ns.example.com"),
                  rrset_a(test_name, RRClass::IN(), RRType::A(), RRTTL(3600)),
                  rrset_a_empty(test_name, RRClass::IN(), RRType::A(),
                                RRTTL(3600)),
                  rrset_any_a_empty(test_name, RRClass::ANY(), RRType::A(),
                                    RRTTL(3600)),
                  rrset_none_a_empty(test_name, RRClass::NONE(), RRType::A(),
                                     RRTTL(3600)),
                  rrset_ns(test_domain, RRClass::IN(), RRType::NS(),
                           RRTTL(86400)),
                  rrset_ch_txt(test_domain, RRClass::CH(), RRType::TXT(),
                               RRTTL(0))
    {
        rrset_a.addRdata(in::A("192.0.2.1"));
        rrset_a.addRdata(in::A("192.0.2.2"));
    }

    OutputBuffer buffer;
    MessageRenderer renderer;
    Name test_name;
    Name test_domain;
    Name test_nsname;
    RRset rrset_a;
    RRset rrset_a_empty;
    RRset rrset_any_a_empty;
    RRset rrset_none_a_empty;
    RRset rrset_ns;
    RRset rrset_ch_txt;
    std::vector<unsigned char> wiredata;

    // max number of Rdata objects added to a test RRset object.
    // this is an arbitrary chosen limit, but should be sufficiently large
    // in practice and reasonable even as an extreme test case.
    static const int MAX_RDATA_COUNT = 100;
};

TEST_F(RRsetTest, getRdataCount) {
    for (int i = 0; i < MAX_RDATA_COUNT; ++i) {
        EXPECT_EQ(i, rrset_a_empty.getRdataCount());
        rrset_a_empty.addRdata(in::A("192.0.2.1"));
    }
}

TEST_F(RRsetTest, getName) {
    EXPECT_EQ(test_name, rrset_a.getName());
    EXPECT_EQ(test_domain, rrset_ns.getName());
}

TEST_F(RRsetTest, getClass) {
    EXPECT_EQ(RRClass("IN"), rrset_a.getClass());
    EXPECT_EQ(RRClass("CH"), rrset_ch_txt.getClass());
}

TEST_F(RRsetTest, getType) {
    EXPECT_EQ(RRType("A"), rrset_a.getType());
    EXPECT_EQ(RRType("NS"), rrset_ns.getType());
    EXPECT_EQ(RRType("TXT"), rrset_ch_txt.getType());
}

TEST_F(RRsetTest, getTTL) {
    EXPECT_EQ(RRTTL(3600), rrset_a.getTTL());
    EXPECT_EQ(RRTTL(86400), rrset_ns.getTTL());
    EXPECT_EQ(RRTTL(0), rrset_ch_txt.getTTL());
}

TEST_F(RRsetTest, setTTL) {
    rrset_a.setTTL(RRTTL(86400));
    EXPECT_EQ(RRTTL(86400), rrset_a.getTTL());
    rrset_a.setTTL(RRTTL(0));
    EXPECT_EQ(RRTTL(0), rrset_a.getTTL());
}

TEST_F(RRsetTest, isSameKind) {
    RRset rrset_w(test_name, RRClass::IN(), RRType::A(), RRTTL(3600));
    RRset rrset_x(test_name, RRClass::IN(), RRType::A(), RRTTL(3600));
    RRset rrset_y(test_name, RRClass::IN(), RRType::NS(), RRTTL(3600));
    RRset rrset_z(test_name, RRClass::CH(), RRType::A(), RRTTL(3600));
    RRset rrset_p(test_nsname, RRClass::IN(), RRType::A(), RRTTL(3600));

    EXPECT_TRUE(rrset_w.isSameKind(rrset_w));
    EXPECT_TRUE(rrset_w.isSameKind(rrset_x));
    EXPECT_FALSE(rrset_w.isSameKind(rrset_y));
    EXPECT_FALSE(rrset_w.isSameKind(rrset_z));
    EXPECT_FALSE(rrset_w.isSameKind(rrset_p));
}

void
addRdataTestCommon(const RRset& rrset) {
    ASSERT_EQ(2, rrset.getRdataCount());

    RdataIteratorPtr it = rrset.getRdataIterator(); // cursor is set to the 1st
    EXPECT_FALSE(it->isLast());
    EXPECT_EQ(0, it->getCurrent().compare(in::A("192.0.2.1")));
    it->next();
    EXPECT_FALSE(it->isLast());
    EXPECT_EQ(0, it->getCurrent().compare(in::A("192.0.2.2")));
    it->next();
    EXPECT_TRUE(it->isLast());
}

TEST_F(RRsetTest, addRdata) {
    addRdataTestCommon(rrset_a);

    // Reference version of addRdata() doesn't allow to add a different
    // type of Rdata.
    EXPECT_THROW(rrset_a.addRdata(generic::NS(test_nsname)), std::bad_cast);
}

TEST_F(RRsetTest, addRdataPtr) {
    rrset_a_empty.addRdata(createRdata(rrset_a_empty.getType(),
                                       rrset_a_empty.getClass(),
                                       "192.0.2.1"));
    rrset_a_empty.addRdata(createRdata(rrset_a_empty.getType(),
                                       rrset_a_empty.getClass(),
                                       "192.0.2.2"));
<<<<<<< HEAD
    addRdataTestCommon(rrset_a);
}
=======
    addRdataTestCommon(rrset_a_empty);
>>>>>>> 30c527ee

TEST_F(RRsetTest, addRdataPtrMismatched) {
    // Pointer version of addRdata() doesn't type check and does allow to
    //add a different type of Rdata as a result.

    // Type mismatch
    rrset_a_empty.addRdata(createRdata(RRType::NS(), RRClass::IN(),
                                       "ns.example.com."));
    EXPECT_EQ(1, rrset_a_empty.getRdataCount());

    // Class mismatch
    rrset_ch_txt.addRdata(createRdata(RRType::TXT(), RRClass::IN(),
                                      "Test String"));
    EXPECT_EQ(1, rrset_ch_txt.getRdataCount());
}

TEST_F(RRsetTest, addRdataString) {
    rrset_a_empty.addRdata("192.0.2.1");
    rrset_a_empty.addRdata("192.0.2.2");

    addRdataTestCommon(rrset_a_empty);

    // String version of addRdata() will throw for bad RDATA for
    // RRType::A().
    EXPECT_THROW(rrset_a_empty.addRdata("ns.example.com."), InvalidRdataText);
    addRdataTestCommon(rrset_a_empty);
}

TEST_F(RRsetTest, iterator) {
    // Iterator for an empty RRset.
    RdataIteratorPtr it = rrset_a_empty.getRdataIterator();
    EXPECT_TRUE(it->isLast());

    // Normal case (already tested, but do it again just in case)
    rrset_a_empty.addRdata(in::A("192.0.2.1"));
    rrset_a_empty.addRdata(in::A("192.0.2.2"));
    addRdataTestCommon(rrset_a_empty);

    // Rewind test: should be repeat the iteration by calling first().
    for (int i = 0; i < 2; ++i) {
        it = rrset_a_empty.getRdataIterator();
        it->first();
        EXPECT_FALSE(it->isLast());
        it->next();
        EXPECT_FALSE(it->isLast());
        it->next();
        EXPECT_TRUE(it->isLast());
    }
}

TEST_F(RRsetTest, toText) {
    EXPECT_EQ("test.example.com. 3600 IN A 192.0.2.1\n"
              "test.example.com. 3600 IN A 192.0.2.2\n",
              rrset_a.toText());

    // toText() cannot be performed for an empty RRset
    EXPECT_THROW(rrset_a_empty.toText(), EmptyRRset);

    // Unless it is type ANY or NONE
    EXPECT_EQ("test.example.com. 3600 ANY A\n",
              rrset_any_a_empty.toText());
    EXPECT_EQ("test.example.com. 3600 NONE A\n",
              rrset_none_a_empty.toText());
}

TEST_F(RRsetTest, getLength) {
    // Empty RRset should throw
    EXPECT_THROW(rrset_a_empty.getLength(), EmptyRRset);

    // Unless it is type ANY or NONE:
    // test.example.com = 1 + 4 + 1 + 7 + 1 + 3 + 1 = 18 octets
    // TYPE field = 2 octets
    // CLASS field = 2 octets
    // TTL field = 4 octets
    // RDLENGTH field = 2 octets
    // Total = 18 + 2 + 2 + 4 + 2 = 28 octets
    EXPECT_EQ(28, rrset_any_a_empty.getLength());
    EXPECT_EQ(28, rrset_none_a_empty.getLength());

    // RRset with single RDATA
    // 28 (above) + 4 octets (A RDATA) = 32 octets
    rrset_a_empty.addRdata(in::A("192.0.2.1"));
    EXPECT_EQ(32, rrset_a_empty.getLength());

    // 2 A RRs
    rrset_a_empty.addRdata(in::A("192.0.2.2"));
    EXPECT_EQ(32 + 32, rrset_a_empty.getLength());
}

TEST_F(RRsetTest, toWireBuffer) {
    rrset_a.toWire(buffer);

    UnitTestUtil::readWireData("rrset_toWire1", wiredata);
    EXPECT_PRED_FORMAT4(UnitTestUtil::matchWireData, buffer.getData(),
                        buffer.getLength(), &wiredata[0], wiredata.size());

    // toWire() cannot be performed for an empty RRset except when
    // class=ANY or class=NONE.
    buffer.clear();
    EXPECT_THROW(rrset_a_empty.toWire(buffer), EmptyRRset);

    // When class=ANY or class=NONE, toWire() can also be performed for
    // an empty RRset.
    buffer.clear();
    rrset_any_a_empty.toWire(buffer);
    wiredata.clear();
    UnitTestUtil::readWireData("rrset_toWire3", wiredata);
    EXPECT_PRED_FORMAT4(UnitTestUtil::matchWireData, buffer.getData(),
                        buffer.getLength(), &wiredata[0], wiredata.size());
    buffer.clear();
    rrset_none_a_empty.toWire(buffer);
    wiredata.clear();
    UnitTestUtil::readWireData("rrset_toWire4", wiredata);
    EXPECT_PRED_FORMAT4(UnitTestUtil::matchWireData, buffer.getData(),
                        buffer.getLength(), &wiredata[0], wiredata.size());
}

TEST_F(RRsetTest, toWireRenderer) {
    rrset_ns.addRdata(generic::NS(test_nsname));

    rrset_a.toWire(renderer);
    rrset_ns.toWire(renderer);

    UnitTestUtil::readWireData("rrset_toWire2", wiredata);
    EXPECT_PRED_FORMAT4(UnitTestUtil::matchWireData, renderer.getData(),
                        renderer.getLength(), &wiredata[0], wiredata.size());

    // toWire() cannot be performed for an empty RRset except when
    // class=ANY or class=NONE.
    renderer.clear();
    EXPECT_THROW(rrset_a_empty.toWire(renderer), EmptyRRset);

    // When class=ANY or class=NONE, toWire() can also be performed for
    // an empty RRset.
    renderer.clear();
    rrset_any_a_empty.toWire(renderer);
    wiredata.clear();
    UnitTestUtil::readWireData("rrset_toWire3", wiredata);
    EXPECT_PRED_FORMAT4(UnitTestUtil::matchWireData, renderer.getData(),
                        renderer.getLength(), &wiredata[0], wiredata.size());

    renderer.clear();
    rrset_none_a_empty.toWire(renderer);
    wiredata.clear();
    UnitTestUtil::readWireData("rrset_toWire4", wiredata);
    EXPECT_PRED_FORMAT4(UnitTestUtil::matchWireData, renderer.getData(),
                        renderer.getLength(), &wiredata[0], wiredata.size());
}

// test operator<<.  We simply confirm it appends the result of toText().
TEST_F(RRsetTest, LeftShiftOperator) {
    ostringstream oss;
    oss << rrset_a;
    EXPECT_EQ(rrset_a.toText(), oss.str());
}

class RRsetRRSIGTest : public ::testing::Test {
protected:
    RRsetRRSIGTest() : test_name("test.example.com")
    {
        rrset_a = RRsetPtr(new RRset(test_name, RRClass::IN(),
                                     RRType::A(), RRTTL(3600)));
        rrset_a->addRdata(in::A("192.0.2.1"));
        rrset_a->addRdata(in::A("192.0.2.2"));

        rrset_aaaa = RRsetPtr(new RRset(test_name, RRClass::IN(),
                                        RRType::AAAA(), RRTTL(3600)));
        rrset_aaaa->addRdata(in::AAAA("2001:db8::1234"));

        rrset_rrsig = RRsetPtr(new RRset(test_name, RRClass::IN(),
                                         RRType::RRSIG(), RRTTL(3600)));
        rrset_rrsig->addRdata(generic::RRSIG("AAAA 5 3 7200 20100322084538 "
                                             "20100220084538 1 example.com. "
                                             "FAKEFAKEFAKEFAKE"));
        rrset_aaaa->addRRsig(rrset_rrsig);
    }

    const Name test_name;
    RRsetPtr rrset_a;           // A RRset with two RDATAs
    RRsetPtr rrset_aaaa;        // AAAA RRset with one RDATA with RRSIG
    RRsetPtr rrset_rrsig;       // RRSIG for the AAAA RRset
};

TEST_F(RRsetRRSIGTest, getRRsig) {
    RRsetPtr sp = rrset_a->getRRsig();
    EXPECT_EQ(static_cast<void*>(NULL), sp.get());

    sp = rrset_aaaa->getRRsig();
    EXPECT_NE(static_cast<void*>(NULL), sp.get());
}

TEST_F(RRsetRRSIGTest, addRRsig) {
    RRsetPtr sp = rrset_a->getRRsig();
    EXPECT_EQ(static_cast<void*>(NULL), sp.get());

    rrset_rrsig = RRsetPtr(new RRset(test_name, RRClass::IN(),
                                     RRType::RRSIG(), RRTTL(3600)));
    // one signature algorithm (5 = RSA/SHA-1)
    rrset_rrsig->addRdata(generic::RRSIG("A 5 3 3600 "
                                         "20000101000000 20000201000000 "
                                         "12345 example.com. FAKEFAKEFAKE"));
    // another signature algorithm (3 = DSA/SHA-1)
    rrset_rrsig->addRdata(generic::RRSIG("A 3 3 3600 "
                                         "20000101000000 20000201000000 "
                                         "12345 example.com. FAKEFAKEFAKE"));
    rrset_a->addRRsig(rrset_rrsig);

    sp = rrset_a->getRRsig();
    EXPECT_NE(static_cast<void*>(NULL), sp.get());
    EXPECT_EQ(2, sp->getRdataCount());

    // add to existing RRSIG
    rrset_rrsig = RRsetPtr(new RRset(test_name, RRClass::IN(),
                                     RRType::RRSIG(), RRTTL(3600)));
    // another signature algorithm (4 = ECC)
    rrset_rrsig->addRdata(generic::RRSIG("A 4 3 3600 "
                                         "20000101000000 20000201000000 "
                                         "12345 example.com. FAKEFAKEFAKE"));
    rrset_a->addRRsig(rrset_rrsig);
    EXPECT_EQ(3, sp->getRdataCount());
}

TEST_F(RRsetRRSIGTest, getRRsigDataCount) {
    EXPECT_EQ(1, rrset_aaaa->getRRsigDataCount());
    EXPECT_EQ(0, rrset_a->getRRsigDataCount());

    rrset_rrsig = RRsetPtr(new RRset(test_name, RRClass::IN(),
                                     RRType::RRSIG(), RRTTL(3600)));
    // one signature algorithm (5 = RSA/SHA-1)
    rrset_rrsig->addRdata(generic::RRSIG("A 5 3 3600 "
                                         "20000101000000 20000201000000 "
                                         "12345 example.com. FAKEFAKEFAKE"));
    // another signature algorithm (3 = DSA/SHA-1)
    rrset_rrsig->addRdata(generic::RRSIG("A 3 3 3600 "
                                         "20000101000000 20000201000000 "
                                         "12345 example.com. FAKEFAKEFAKE"));
    rrset_a->addRRsig(rrset_rrsig);
    EXPECT_EQ(2, rrset_a->getRRsigDataCount());

    rrset_a->removeRRsig();
    EXPECT_EQ(0, rrset_a->getRRsigDataCount());
}

TEST_F(RRsetRRSIGTest, toText) {
    // toText() should also return the associated RRSIG.
    EXPECT_EQ("test.example.com. 3600 IN AAAA 2001:db8::1234\n"
              "test.example.com. 3600 IN RRSIG AAAA 5 3 7200 "
              "20100322084538 20100220084538 1 example.com. FAKEFAKEFAKEFAKE\n",
              rrset_aaaa->toText());
}

TEST_F(RRsetRRSIGTest, getLength) {
    // A RR
    // test.example.com = 1 + 4 + 1 + 7 + 1 + 3 + 1 = 18 octets
    // TYPE field = 2 octets
    // CLASS field = 2 octets
    // TTL field = 4 octets
    // RDLENGTH field = 2 octets
    // A RDATA = 4 octets
    // Total = 18 + 2 + 2 + 4 + 2 + 4 = 32 octets

    // 2 A RRs
    EXPECT_EQ(32 + 32, rrset_a->getLength());

    // RRSIG
    // test.example.com = 1 + 4 + 1 + 7 + 1 + 3 + 1 = 18 octets
    // TYPE field = 2 octets
    // CLASS field = 2 octets
    // TTL field = 4 octets
    // RDLENGTH field = 2 octets
    // RRSIG RDATA = 40 octets
    // Total = 18 + 2 + 2 + 4 + 2 + 40 = 68 octets
    RRsetPtr my_rrsig(new RRset(test_name, RRClass::IN(),
                                RRType::RRSIG(), RRTTL(3600)));
    my_rrsig->addRdata(generic::RRSIG("A 4 3 3600 "
                                      "20000101000000 20000201000000 "
                                      "12345 example.com. FAKEFAKEFAKE"));
    EXPECT_EQ(68, my_rrsig->getLength());

    // RRset with attached RRSIG
    rrset_a->addRRsig(my_rrsig);

    EXPECT_EQ(32 + 32 + 68, rrset_a->getLength());
}
}<|MERGE_RESOLUTION|>--- conflicted
+++ resolved
@@ -157,12 +157,8 @@
     rrset_a_empty.addRdata(createRdata(rrset_a_empty.getType(),
                                        rrset_a_empty.getClass(),
                                        "192.0.2.2"));
-<<<<<<< HEAD
-    addRdataTestCommon(rrset_a);
-}
-=======
     addRdataTestCommon(rrset_a_empty);
->>>>>>> 30c527ee
+}
 
 TEST_F(RRsetTest, addRdataPtrMismatched) {
     // Pointer version of addRdata() doesn't type check and does allow to
