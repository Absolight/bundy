--- conflicted
+++ resolved
@@ -74,26 +74,6 @@
     }
 }
 
-<<<<<<< HEAD
-bool
-Lease4::matches(const Lease4& other) const {
-    if ((client_id_ && !other.client_id_) ||
-        (!client_id_ && other.client_id_)) {
-        // One lease has client-id, but the other doesn't
-        return false;
-    }
-
-    if (client_id_ && other.client_id_ &&
-        *client_id_ != *other.client_id_) {
-        // Different client-ids
-        return false;
-    }
-
-    return (addr_ == other.addr_ &&
-            ext_ == other.ext_ &&
-            hwaddr_ == other.hwaddr_);
-
-=======
 const std::vector<uint8_t>&
 Lease4::getClientIdVector() const {
     if(!client_id_) {
@@ -102,7 +82,26 @@
     }
 
     return (client_id_->getClientId());
->>>>>>> 2fb33211
+}
+
+bool
+Lease4::matches(const Lease4& other) const {
+    if ((client_id_ && !other.client_id_) ||
+        (!client_id_ && other.client_id_)) {
+        // One lease has client-id, but the other doesn't
+        return false;
+    }
+
+    if (client_id_ && other.client_id_ &&
+        *client_id_ != *other.client_id_) {
+        // Different client-ids
+        return false;
+    }
+
+    return (addr_ == other.addr_ &&
+            ext_ == other.ext_ &&
+            hwaddr_ == other.hwaddr_);
+
 }
 
 Lease4&
