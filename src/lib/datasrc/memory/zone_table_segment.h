// Copyright (C) 2012  Internet Systems Consortium, Inc. ("ISC")
//
// Permission to use, copy, modify, and/or distribute this software for any
// purpose with or without fee is hereby granted, provided that the above
// copyright notice and this permission notice appear in all copies.
//
// THE SOFTWARE IS PROVIDED "AS IS" AND ISC DISCLAIMS ALL WARRANTIES WITH
// REGARD TO THIS SOFTWARE INCLUDING ALL IMPLIED WARRANTIES OF MERCHANTABILITY
// AND FITNESS.  IN NO EVENT SHALL ISC BE LIABLE FOR ANY SPECIAL, DIRECT,
// INDIRECT, OR CONSEQUENTIAL DAMAGES OR ANY DAMAGES WHATSOEVER RESULTING FROM
// LOSS OF USE, DATA OR PROFITS, WHETHER IN AN ACTION OF CONTRACT, NEGLIGENCE
// OR OTHER TORTIOUS ACTION, ARISING OUT OF OR IN CONNECTION WITH THE USE OR
// PERFORMANCE OF THIS SOFTWARE.

#ifndef ZONE_TABLE_SEGMENT_H
#define ZONE_TABLE_SEGMENT_H

#include <exceptions/exceptions.h>

#include <dns/rrclass.h>

#include <datasrc/memory/zone_table.h>
#include <datasrc/memory/load_action.h>

#include <cc/data.h>
#include <util/memory_segment.h>

#include <boost/interprocess/offset_ptr.hpp>

#include <cstdlib>
#include <string>

namespace isc {
// Some forward declarations
namespace dns {
class Name;
class RRClass;
}
namespace datasrc {
namespace memory {
class ZoneWriter;

<<<<<<< HEAD
/// \brief Exception thrown when unknown or unsupported type of zone table
/// segment is specified.
=======
/// \brief Exception thrown when unknown or unsupported type of
/// ZoneTableSegment is asked to be created.
>>>>>>> 7ad877ff
class UnknownSegmentType : public Exception {
public:
    UnknownSegmentType(const char* file, size_t line, const char* what) :
        Exception(file, line, what)
    {}
};

<<<<<<< HEAD
=======
/// \brief Exception thrown when a \c reset() on a \c ZoneTableSegment
/// fails (due to various reasons). When this exception is thrown, a
/// strong exception safety guarantee is provided, and the
/// \c ZoneTableSegment is usable as before.
class ResetFailed : public isc::Exception {
public:
    ResetFailed(const char* file, size_t line, const char* what) :
        isc::Exception(file, line, what)
    {}
};

/// \brief Exception thrown when a \c reset() on a \c ZoneTableSegment
/// fails (due to various reasons), and it was not able to preserve the
/// state of the \c ZoneTableSegment. When this exception is thrown,
/// only basic exception safety guarantee is provided and the
/// \c ZoneTableSegment must be expected as cleared.
class ResetFailedAndSegmentCleared : public isc::Exception {
public:
    ResetFailedAndSegmentCleared(const char* file, size_t line,
                                 const char* what) :
        isc::Exception(file, line, what)
    {}
};

>>>>>>> 7ad877ff
/// \brief Memory-management independent entry point that contains a
/// pointer to a zone table in memory.
///
/// An instance of this type lives inside a \c ZoneTableSegment
/// implementation. It contains an offset pointer to the \c ZoneTable (a
/// map from domain names to zone locators) in the \c ZoneTableSegment.
struct ZoneTableHeader {
public:
    ZoneTableHeader(ZoneTable* zone_table) :
        table_(zone_table)
    {}

    /// \brief Returns a pointer to the underlying zone table.
    ZoneTable* getTable() {
        return (table_.get());
    }

    /// \brief const version of \c getTable().
    const ZoneTable* getTable() const {
        return (table_.get());
    }
private:
    boost::interprocess::offset_ptr<ZoneTable> table_;
};

/// \brief Manages a \c ZoneTableHeader, an entry point into a table of
/// zones
///
/// This class specifies an interface for derived implementations which
/// return a pointer to an object of type \c ZoneTableHeader, an entry
/// point into a table of zones regardless of the underlying memory
/// management implementation. Derived classes implement the interface
/// for the specific memory-implementation behavior.
///
/// Note: At some point in the future, methods such as \c reset(),
/// \c clear(), \c resetHeader(), \c getHeader(), \c isWritable(),
/// \c isUsable() may become non-virtual methods. Such a change should
/// not affect any code that uses this class, but please be aware of
/// such plans.
class ZoneTableSegment {
protected:
    /// \brief Protected constructor
    ///
    /// An instance implementing this interface is expected to be
    /// created by the factory method (\c create()), so this constructor
    /// is protected.
    ZoneTableSegment(const isc::dns::RRClass&)
    {}
public:
    /// \brief Destructor
    virtual ~ZoneTableSegment() {}

    /// \brief Return a string name for the \c ZoneTableSegment
    /// implementation.
    ///
    /// \throw None This method's implementations must be
    /// exception-free.
    virtual const std::string& getImplType() const = 0;

    /// \brief Return the \c ZoneTableHeader for the zone table segment.
    ///
    /// As long as \c isUsable() returns true, this method must always
    /// succeed without throwing an exception.  If \c isUsable() returns
    /// false, a derived class implementation can throw
    /// \c isc::InvalidOperation depending on its implementation
    /// details. Applications are generally expected to call this
    /// method only when \c isUsable() returns true (either by making
    /// sure explicitly or by some other indirect means).
    ///
    /// \throw isc::InvalidOperation may be thrown by some
    /// implementations if this method is called without calling
    /// \c reset() successfully first.
    virtual ZoneTableHeader& getHeader() = 0;

    /// \brief \c const version of \c getHeader().
    ///
    /// See the non- \c const version for documentation.
    virtual const ZoneTableHeader& getHeader() const = 0;

    /// \brief Return the MemorySegment for the zone table segment.
    ///
    /// \throw isc::InvalidOperation may be thrown by some
    /// implementations if this method is called without calling
    /// \c reset() successfully first.
    virtual isc::util::MemorySegment& getMemorySegment() = 0;

    /// \brief Return true if the segment is writable.
    ///
    /// The user of the zone table segment will load or update zones
    /// into the segment only for writable ones.  The precise definition
    /// of "writability" differs in different derived classes (see
    /// derived class documentation).  In general, however, the user
    /// should only rely on this interface rather than assume a specific
    /// definition for a specific type of segment.
    ///
    /// \throw None This method's implementations must be
    /// exception-free.
    virtual bool isWritable() const = 0;

    /// \brief Create an instance depending on the requested memory
    /// segment implementation type.
    ///
    /// This is a factory method to create a derived \c ZoneTableSegment
    /// object based on the \c config passed. The method returns a
    /// dynamically-allocated object. The caller is responsible for
    /// destroying it with \c ZoneTableSegment::destroy().
    ///
    /// \throw UnknownSegmentType The memory segment type specified in
    /// \c config is not known or not supported in this implementation.
<<<<<<< HEAD
    ///
    /// \param rrclass The RR class of the zones to be maintained in the table.
    /// \param type The memory segment type used for the zone table segment.
    /// \return Returns a ZoneTableSegment object of the specified type.
    static ZoneTableSegment* create(const isc::dns::RRClass& rrclass,
                                    const std::string& type);
=======
    ///
    /// \param rrclass The RR class of the zones to be maintained in the table.
    /// \param type The memory segment type to be used.
    /// \return Returns a \c ZoneTableSegment object of the specified type.
    static ZoneTableSegment* create(const isc::dns::RRClass& rrclass,
                                    const std::string& type);

    /// \brief Destroy a \c ZoneTableSegment
    ///
    /// This method destroys the passed \c ZoneTableSegment. It must be
    /// passed a segment previously created by
    /// \c ZoneTableSegment::create().
    ///
    /// \param segment The segment to destroy.
    static void destroy(ZoneTableSegment* segment);

    /// \brief The mode using which to create a MemorySegment.
    ///
    /// Here, a \c MemorySegment (see its class documentation) is an
    /// interface to a storage area, and provides operations to allocate
    /// and deallocate from that storage area, and also to look up
    /// addresses in that area. The storage area can be a buffer in
    /// memory, a file on disk, or some kind of shared memory depending
    /// on the \c MemorySegment implementation being used.  In every
    /// case in the documentation below, when we mention \c
    /// MemorySegment, we mean both the \c MemorySegment object which
    /// interfaces to the storage area and the contents of the
    /// associated storage area.
    ///
    /// - CREATE: If the \c MemorySegment's storage area doesn't exist,
    ///           create it. If it exists, overwrite it with a new
    ///           storage area (which does not remember old data). In
    ///           both cases, create a \c MemorySegment for it in
    ///           read+write mode.
    ///
    /// - READ_WRITE: If the \c MemorySegment's storage area doesn't
    ///               exist, create it. If it exists, use the existing
    ///               storage area as-is (keeping the existing data
    ///               intact). In both cases, create a \c MemorySegment
    ///               for it in read+write mode.
    ///
    /// - READ_ONLY: If the \c MemorySegment's storage area doesn't
    ///              exist, throw an exception. If it exists, create a
    ///              \c MemorySegment for it in read-only mode.
    enum MemorySegmentOpenMode {
        CREATE,
        READ_WRITE,
        READ_ONLY
    };
>>>>>>> 7ad877ff

    /// \brief Close the current \c MemorySegment (if open) and open the
    /// requested one.
    ///
    /// When we talk about "opening" a \c MemorySegment, it means to
    /// construct a usable \c MemorySegment object that interfaces to
    /// the actual memory storage area. "Closing" is the opposite
    /// operation of opening.
    ///
    /// In case opening the new \c MemorySegment fails for some reason,
    /// one of the following documented (further below) exceptions may
    /// be thrown. In case failures occur, implementations of this
    /// method must strictly provide the associated behavior as follows
    /// and in the exception documentation below.  Code that uses
    /// \c ZoneTableSegment would depend on such assurances.
    ///
    /// First, in case a \c ZoneTableSegment was reset successfully
    /// before and is currently usable (\c isUsable() returns true), and
    /// an invalid configuration is passed in \c params to \c reset(),
    /// the isc::InvalidParameter exception must be thrown. In this
    /// case, a strong exception safety guarantee must be provided, and
    /// the \c ZoneTableSegment must be usable as before.
    ///
    /// In case a \c ZoneTableSegment was reset successfully before and
    /// is currently usable (\c isUsable() returns true), and the attempt
    /// to reset to a different \c MemorySegment storage area fails,
    /// the \c ResetFailed exception must be thrown. In this
    /// case, a strong exception safety guarantee must be provided, and
    /// the \c ZoneTableSegment must be usable as before.
    ///
    /// In case a \c ZoneTableSegment was reset successfully before and
    /// is currently usable (\c isUsable() returns true), and the attempt
    /// to reset to the same \c MemorySegment storage area fails, the
    /// \c ResetFailedAndSegmentCleared exception must be thrown. In
    /// this case, only basic exception safety guarantee is provided and
    /// the \c ZoneTableSegment must be expected as cleared.
    ///
    /// In case a \c ZoneTableSegment was not reset successfully before
    /// and is currently not usable (\c isUsable() returns false), and
    /// the attempt to reset fails, the \c ResetFailed exception must be
    /// thrown. In this unique case, a strong exception safety guarantee
    /// is provided by default, as the \c ZoneTableSegment was clear
    /// previously, and remains cleared.
    ///
    /// In all other cases, \c ZoneTableSegment contents can be expected
    /// as reset.
    ///
    /// See \c MemorySegmentOpenMode for a definition of "storage area"
    /// and the various modes in which a \c MemorySegment can be opened.
    ///
    /// \c params should contain an implementation-defined
    /// configuration. See the specific \c ZoneTableSegment
    /// implementation class for details of what to pass in this
    /// argument.
    ///
    /// \throw isc::InvalidParameter if the configuration in \c params
    /// has incorrect syntax, but there is a strong exception safety
    /// guarantee and the \c ZoneTableSegment is usable or unusable as
    /// before.
    ///
    /// \throw ResetFailed if there was a problem in opening the new
    /// memory store, but there is a strong exception safety guarantee
    /// and the \c ZoneTableSegment is usable or unusable as before.
    ///
    /// \throw ResetFailedAndSegmentCleared if there was a problem in
    /// opening the new memory store, but there is only a basic
    /// exception safety guarantee and the \c ZoneTableSegment is not
    /// usable without a further successful \c reset().
    ///
    /// \throw isc::NotImplemented Some implementations may choose to
    /// not implement this method. In this case, there must be a strong
    /// exception safety guarantee and the \c ZoneTableSegment is usable
    /// or unusable as before.
    ///
    /// \param mode The open mode (see the MemorySegmentOpenMode
    /// documentation).
    /// \param params An element containing implementation-specific
    /// config (see the description).
    virtual void reset(MemorySegmentOpenMode mode,
                       isc::data::ConstElementPtr params) = 0;

    /// \brief Close the currently configured \c MemorySegment (if
    /// open).
    ///
    /// See the \c reset() method's documentation for a definition of
    /// "open" and "close".
    ///
    /// Implementations of this method should close any currently
    /// configured \c MemorySegment and clear the `ZoneTableSegment` to
    /// a freshly constructed state.
    ///
    /// \throw isc::NotImplemented Some implementations may choose to
    /// not implement this method. In this case, there must be a strong
    /// exception safety guarantee and the \c ZoneTableSegment is usable
    /// or unusable as before.
    virtual void clear() = 0;

    /// \brief Return true if the \c ZoneTableSegment has been
    /// successfully \c reset().
    ///
    /// Note that after calling \c clear(), this method will return
    /// false until the segment is reset successfully again.
    virtual bool isUsable() const = 0;

    /// \brief Reset the table header address.
    ///
    /// This method must recalculate the \c ZoneTableHeader address, so
    /// that it is valid when requested using the \c getHeader() method.
    virtual void resetHeader() = 0;
};

} // namespace memory
} // namespace datasrc
} // namespace isc

#endif // ZONE_TABLE_SEGMENT_H

// Local Variables:
// mode: c++
// End:<|MERGE_RESOLUTION|>--- conflicted
+++ resolved
@@ -40,13 +40,8 @@
 namespace memory {
 class ZoneWriter;
 
-<<<<<<< HEAD
-/// \brief Exception thrown when unknown or unsupported type of zone table
-/// segment is specified.
-=======
 /// \brief Exception thrown when unknown or unsupported type of
 /// ZoneTableSegment is asked to be created.
->>>>>>> 7ad877ff
 class UnknownSegmentType : public Exception {
 public:
     UnknownSegmentType(const char* file, size_t line, const char* what) :
@@ -54,8 +49,6 @@
     {}
 };
 
-<<<<<<< HEAD
-=======
 /// \brief Exception thrown when a \c reset() on a \c ZoneTableSegment
 /// fails (due to various reasons). When this exception is thrown, a
 /// strong exception safety guarantee is provided, and the
@@ -80,7 +73,6 @@
     {}
 };
 
->>>>>>> 7ad877ff
 /// \brief Memory-management independent entry point that contains a
 /// pointer to a zone table in memory.
 ///
@@ -190,14 +182,6 @@
     ///
     /// \throw UnknownSegmentType The memory segment type specified in
     /// \c config is not known or not supported in this implementation.
-<<<<<<< HEAD
-    ///
-    /// \param rrclass The RR class of the zones to be maintained in the table.
-    /// \param type The memory segment type used for the zone table segment.
-    /// \return Returns a ZoneTableSegment object of the specified type.
-    static ZoneTableSegment* create(const isc::dns::RRClass& rrclass,
-                                    const std::string& type);
-=======
     ///
     /// \param rrclass The RR class of the zones to be maintained in the table.
     /// \param type The memory segment type to be used.
@@ -247,7 +231,6 @@
         READ_WRITE,
         READ_ONLY
     };
->>>>>>> 7ad877ff
 
     /// \brief Close the current \c MemorySegment (if open) and open the
     /// requested one.
