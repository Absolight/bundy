--- conflicted
+++ resolved
@@ -166,12 +166,8 @@
         // Load the data into the zone table.
         if (enabled) {
             boost::scoped_ptr<memory::ZoneWriter> writer(
-<<<<<<< HEAD
-                dsrc_info.ztable_segment_->getZoneWriter(
-=======
                 new memory::ZoneWriter(
                     *dsrc_info.ztable_segment_,
->>>>>>> 7ad877ff
                     cache_conf->getLoadAction(rrclass_, zone),
                     zone, rrclass_));
             writer->load();
