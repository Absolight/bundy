--- conflicted
+++ resolved
@@ -205,12 +205,9 @@
             {"*.dnamewild.example.org. 300 IN DNAME dnamewild.example.",
              &rr_dnamewild_},
             {"*.child.example.org. 300 IN A 192.0.2.1", &rr_child_wild_},
-<<<<<<< HEAD
-=======
             {"bar.foo.wild.example.org. 300 IN A 192.0.2.2", &rr_not_wild_},
             {"baz.foo.wild.example.org. 300 IN A 192.0.2.3",
              &rr_not_wild_another_},
->>>>>>> 500a7851
             {NULL, NULL}
         };
 
@@ -261,12 +258,9 @@
     RRsetPtr rr_nested_emptywild_;
     RRsetPtr rr_nswild_, rr_dnamewild_;
     RRsetPtr rr_child_wild_;
-<<<<<<< HEAD
     RRsetPtr rr_under_wild_;
-=======
     RRsetPtr rr_not_wild_;
     RRsetPtr rr_not_wild_another_;
->>>>>>> 500a7851
 
     /**
      * \brief Test one find query to the zone.
@@ -309,7 +303,11 @@
                 if (check_answer) {
                     EXPECT_EQ(answer, find_result.rrset);
                 } else if (check_wild_answer) {
-<<<<<<< HEAD
+                    ASSERT_NE(ConstRRsetPtr(), answer) <<
+                        "Wrong test, don't check for wild names if you expect "
+                        "empty answer";
+                    ASSERT_NE(ConstRRsetPtr(), find_result.rrset) <<
+                        "No answer found";
                     RdataIteratorPtr expectedIt(answer->getRdataIterator());
                     RdataIteratorPtr actualIt(
                         find_result.rrset->getRdataIterator());
@@ -327,29 +325,6 @@
                         "Result has more RRs than expected";
                     EXPECT_EQ(answer->getClass(),
                         find_result.rrset->getClass());
-=======
-                    ASSERT_NE(ConstRRsetPtr(), answer) <<
-                        "Wrong test, don't check for wild names if you expect "
-                        "empty answer";
-                    ASSERT_NE(ConstRRsetPtr(), find_result.rrset) <<
-                        "No answer found";
-                    RdataIteratorPtr expectedIt(answer->getRdataIterator());
-                    RdataIteratorPtr gotIt(answer->getRdataIterator());
-                    while (!expectedIt->isLast() && !gotIt->isLast()) {
-                        EXPECT_EQ(0, expectedIt->getCurrent().compare(
-                            gotIt->getCurrent())) << "The RRs differ ('" <<
-                            expectedIt->getCurrent().toText() << "', '" <<
-                            gotIt->getCurrent().toText() << "')";
-                        expectedIt->next();
-                        gotIt->next();
-                    }
-                    EXPECT_TRUE(expectedIt->isLast()) <<
-                        "Result has less RRs than expected";
-                    EXPECT_TRUE(gotIt->isLast()) <<
-                        "Result has more RRs than expected";
-                    EXPECT_EQ(answer->getType(),
-                        find_result.rrset->getType());
->>>>>>> 500a7851
                     EXPECT_EQ(answer->getType(),
                         find_result.rrset->getType());
                     EXPECT_EQ(answer->getTTL(),
@@ -734,12 +709,8 @@
      */
     EXPECT_EQ(SUCCESS, zone_.add(rr_wild_));
 
-<<<<<<< HEAD
     // Search at the parent. The parent will not have the A, but it will
     // be in the wildcard (so check the wildcard isn't matched at the parent)
-=======
-    // Search at the parent. The parent will not have the A, but it will be here
->>>>>>> 500a7851
     {
         SCOPED_TRACE("Search at parrent");
         findTest(Name("wild.example.org"), RRType::A(), Zone::NXRRSET);
@@ -764,7 +735,6 @@
         findTest(Name("a.b.wild.example.org"), RRType::A(), Zone::SUCCESS,
             false, rr_wild_, NULL, NULL, Zone::FIND_DEFAULT, true);
     }
-<<<<<<< HEAD
 
     EXPECT_EQ(SUCCESS, zone_.add(rr_under_wild_));
     {
@@ -825,48 +795,6 @@
     }
 }
 
-=======
-}
-
-/*
- * Test that we don't match a wildcard if we get under delegation.
- */
-TEST_F(MemoryZoneTest, delegatedWildcard) {
-    EXPECT_EQ(SUCCESS, zone_.add(rr_child_wild_));
-    EXPECT_EQ(SUCCESS, zone_.add(rr_child_ns_));
-
-    findTest(Name("a.child.example.org"), RRType::A(), Zone::DELEGATION, true,
-        rr_child_ns_);
-}
-
-// Tests combination of wildcard and ANY.
-TEST_F(MemoryZoneTest, anyWildcard) {
-    EXPECT_EQ(SUCCESS, zone_.add(rr_wild_));
-
-    // First try directly the name (normal match)
-    {
-        SCOPED_TRACE("Asking direcly for *");
-        RRsetList target;
-        findTest(Name("*.wild.example.org"), RRType::ANY(), Zone::SUCCESS,
-            true, ConstRRsetPtr(), &target);
-        ASSERT_EQ(1, target.size());
-        EXPECT_EQ(RRType::A(), (*target.begin())->getType());
-        EXPECT_EQ(Name("*.wild.example.org"), (*target.begin())->getName());
-    }
-
-    // Then a wildcard match
-    {
-        SCOPED_TRACE("Asking in the wild way");
-        RRsetList target;
-        findTest(Name("a.wild.example.org"), RRType::ANY(), Zone::SUCCESS,
-            true, ConstRRsetPtr(), &target);
-        ASSERT_EQ(1, target.size());
-        EXPECT_EQ(RRType::A(), (*target.begin())->getType());
-        EXPECT_EQ(Name("a.wild.example.org"), (*target.begin())->getName());
-    }
-}
-
->>>>>>> 500a7851
 // Test there's nothing in the wildcard in the middle if we load
 // wild.*.foo.example.org.
 TEST_F(MemoryZoneTest, emptyWildcard) {
@@ -903,15 +831,12 @@
             ConstRRsetPtr(), &wildTarget);
         EXPECT_EQ(0, wildTarget.size());
     }
-<<<<<<< HEAD
 
     {
         SCOPED_TRACE("Asking on the non-terminal");
         findTest(Name("wild.bar.foo.example.org"), RRType::A(),
             Zone::NXRRSET);
     }
-=======
->>>>>>> 500a7851
 }
 
 // Same as emptyWildcard, but with multiple * in the path.
@@ -924,7 +849,6 @@
             Zone::SUCCESS, true, rr_nested_emptywild_);
     }
 
-<<<<<<< HEAD
     {
         SCOPED_TRACE("Matching wildcard against empty nonterminal");
 
@@ -941,8 +865,6 @@
         }
     }
 
-=======
->>>>>>> 500a7851
     // Domains to test
     const char* names[] = {
         "*.foo.*.bar.example.org",
@@ -973,8 +895,6 @@
             EXPECT_EQ(0, target.size());
         }
     }
-<<<<<<< HEAD
-=======
 }
 
 // We run this part twice from the below test, in two slightly different
@@ -1050,7 +970,6 @@
         SCOPED_TRACE("Runnig with two entries under foo.wild.example.org");
         doCancelWildcardTest();
     }
->>>>>>> 500a7851
 }
 
 TEST_F(MemoryZoneTest, loadBadWildcard) {
