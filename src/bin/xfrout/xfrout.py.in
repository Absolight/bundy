--- conflicted
+++ resolved
@@ -180,13 +180,9 @@
 
         zone_name = self._get_query_zone_name(msg)
         rcode_ = self._check_xfrout_available(zone_name)
-<<<<<<< HEAD
         if rcode_ != Rcode.NOERROR():
-=======
-        if rcode_ != rcode.NOERROR():
             self._log.log_message("info", "transfer of '%s/IN' failed: %s",
                                   zone_name, rcode_.to_text())
->>>>>>> 0c4bbcba
             return self. _reply_query_with_error_rcode(msg, sock, rcode_)
 
         try:
