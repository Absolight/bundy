--- conflicted
+++ resolved
@@ -372,15 +372,9 @@
                                        'm. r. 1230 0 0 0 0'))
         self.ns_rrset = RRset(TEST_ZONE_NAME, TEST_RRCLASS, RRType.NS,
                               RRTTL(3600))
-<<<<<<< HEAD
-        self.ns_rrset.add_rdata(Rdata(RRType.NS(), TEST_RRCLASS,
+        self.ns_rrset.add_rdata(Rdata(RRType.NS, TEST_RRCLASS,
                                       'ns.example.com.'))
-        self.a_rrset = RRset(TEST_ZONE_NAME, TEST_RRCLASS, RRType.A(),
-=======
-        self.ns_rrset.add_rdata(Rdata(RRType.NS, TEST_RRCLASS,
-                                      'ns.example.com'))
         self.a_rrset = RRset(TEST_ZONE_NAME, TEST_RRCLASS, RRType.A,
->>>>>>> 6b09c6be
                              RRTTL(3600))
         self.a_rrset.add_rdata(Rdata(RRType.A, TEST_RRCLASS, '192.0.2.1'))
 
