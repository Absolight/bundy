--- conflicted
+++ resolved
@@ -1151,14 +1151,8 @@
             subnet_->addPool6(*it);
         }
 
-<<<<<<< HEAD
-        // Get the options search index.
-        const Subnet::OptionContainer& options = subnet_->getOptions();
-        const Subnet::OptionContainerTypeIndex& idx = options.get<1>();
-=======
-        Subnet::OptionContainerPtr options = subnet->getOptionDescriptors("dhcp6");
+        Subnet::OptionContainerPtr options = subnet_->getOptionDescriptors("dhcp6");
         const Subnet::OptionContainerTypeIndex& idx = options->get<1>();
->>>>>>> b7892222
 
         // Add subnet specific options.
         BOOST_FOREACH(Subnet::OptionDescriptor desc, options_) {
@@ -1167,11 +1161,7 @@
                 LOG_WARN(dhcp6_logger, DHCP6_CONFIG_OPTION_DUPLICATE)
                     .arg(desc.option->getType()).arg(addr.toText());
             }
-<<<<<<< HEAD
-            subnet_->addOption(desc.option);
-=======
-            subnet->addOption(desc.option, false, "dhcp6");
->>>>>>> b7892222
+            subnet_->addOption(desc.option, false, "dhcp6");
         }
 
         // Check all global options and add them to the subnet object if
@@ -1181,7 +1171,7 @@
         BOOST_FOREACH(Subnet::OptionDescriptor desc, option_defaults) {
             // Get all options specified locally in the subnet and having
             // code equal to global option's code.
-            Subnet::OptionContainerPtr options = subnet->getOptionDescriptors("dhcp6");
+            Subnet::OptionContainerPtr options = subnet_->getOptionDescriptors("dhcp6");
             const Subnet::OptionContainerTypeIndex& idx = options->get<1>();
             Subnet::OptionContainerTypeRange range = idx.equal_range(desc.option->getType());
             // @todo: In the future we will be searching for options using either
@@ -1193,11 +1183,7 @@
             // want to issue a warning about dropping the configuration of
             // a global option if one already exsists.
             if (std::distance(range.first, range.second) == 0) {
-<<<<<<< HEAD
-                subnet_->addOption(desc.option);
-=======
-                subnet->addOption(desc.option, false, "dhcp6");
->>>>>>> b7892222
+                subnet_->addOption(desc.option, false, "dhcp6");
             }
         }
     }
