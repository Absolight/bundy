# Copyright (C) 2011,2012 Internet Systems Consortium.
#
# Permission to use, copy, modify, and distribute this software for any
# purpose with or without fee is hereby granted, provided that the above
# copyright notice and this permission notice appear in all copies.
#
# THE SOFTWARE IS PROVIDED "AS IS" AND INTERNET SYSTEMS CONSORTIUM
# DISCLAIMS ALL WARRANTIES WITH REGARD TO THIS SOFTWARE INCLUDING ALL
# IMPLIED WARRANTIES OF MERCHANTABILITY AND FITNESS. IN NO EVENT SHALL
# INTERNET SYSTEMS CONSORTIUM BE LIABLE FOR ANY SPECIAL, DIRECT,
# INDIRECT, OR CONSEQUENTIAL DAMAGES OR ANY DAMAGES WHATSOEVER RESULTING
# FROM LOSS OF USE, DATA OR PROFITS, WHETHER IN AN ACTION OF CONTRACT,
# NEGLIGENCE OR OTHER TORTIOUS ACTION, ARISING OUT OF OR IN CONNECTION
# WITH THE USE OR PERFORMANCE OF THIS SOFTWARE.

from bind10_src import ProcessInfo, parse_args, dump_pid, unlink_pid_file, _BASETIME

import unittest
import sys
import os
import signal
import socket
from isc.net.addr import IPAddr
import time
import isc
import fcntl

class TestDhcpv6Daemon(unittest.TestCase):
    def setUp(self):
<<<<<<< HEAD

        # Let's print this out before we redirect out stdout.
        print("Please ignore any socket errors. Purpose of this test is to")
        print("verify that DHCPv6 process could be started, not that socket")
        print("could be bound. Binding fails when run as non-root user.")

        # Redirect stdout to a pipe so we can check that our
        # process spawning is doing the right thing with stdout.
        self.old_stdout = os.dup(sys.stdout.fileno())
        self.pipes = os.pipe()
        os.dup2(self.pipes[1], sys.stdout.fileno())
        os.close(self.pipes[1])
=======
        # don't redirect stdout/stderr here as we want to print out things
        # during the test
        pass

    def tearDown(self):
        pass

    def runCommand(self, params, wait=1):
        """
        This method runs a command and returns a touple: (returncode, stdout, stderr)
        """
        ## @todo: Convert this into generic method and reuse it in dhcp4 and dhcp6

        print("Running command: %s" % (" ".join(params)))

        # redirect stdout to a pipe so we can check that our
        # process spawning is doing the right thing with stdout
        self.stdout_old = os.dup(sys.stdout.fileno())
        self.stdout_pipes = os.pipe()
        os.dup2(self.stdout_pipes[1], sys.stdout.fileno())
        os.close(self.stdout_pipes[1])

        # do the same trick for stderr:
        self.stderr_old = os.dup(sys.stderr.fileno())
        self.stderr_pipes = os.pipe()
        os.dup2(self.stderr_pipes[1], sys.stderr.fileno())
        os.close(self.stderr_pipes[1])

>>>>>>> e60af9fa
        # note that we use dup2() to restore the original stdout
        # to the main program ASAP in each test... this prevents
        # hangs reading from the child process (as the pipe is only
        # open in the child), and also insures nice pretty output

        pi = ProcessInfo('Test Process', params)
        pi.spawn()
        time.sleep(wait)
        os.dup2(self.stdout_old, sys.stdout.fileno())
        os.dup2(self.stderr_old, sys.stderr.fileno())
        self.assertNotEqual(pi.process, None)
        self.assertTrue(type(pi.pid) is int)

        # Set non-blocking read on pipes. Process may not print anything
        # on specific output and the we would hang without this.
        fd = self.stdout_pipes[0]
        fl = fcntl.fcntl(fd, fcntl.F_GETFL)
        fcntl.fcntl(fd, fcntl.F_SETFL, fl | os.O_NONBLOCK)

        fd = self.stderr_pipes[0]
        fl = fcntl.fcntl(fd, fcntl.F_GETFL)
        fcntl.fcntl(fd, fcntl.F_SETFL, fl | os.O_NONBLOCK)

        # There's potential problem if b10-dhcp4 prints out more
        # than 4k of text
        try:
            output = os.read(self.stdout_pipes[0], 4096)
        except OSError:
            print("No data available from stdout")
            output = ""

        # read can return None. Make sure we have a string
        if (output is None):
            output = ""

        try:
            error = os.read(self.stderr_pipes[0], 4096)
        except OSError:
            print("No data available on stderr")
            error = ""

        # read can return None. Make sure we have a string
        if (error is None):
            error = ""

        try:
            if (not pi.process.poll()):
                # let's be nice at first...
                pi.process.terminate()
        except OSError:
            print("Ignoring failed kill attempt. Process is dead already.")

        # call this to get returncode, process should be dead by now
        rc = pi.process.wait()

        # Clean up our stdout/stderr munging.
        os.dup2(self.stdout_old, sys.stdout.fileno())
        os.close(self.stdout_pipes[0])

        os.dup2(self.stderr_old, sys.stderr.fileno())
        os.close(self.stderr_pipes[0])

        print ("Process finished, return code=%d, stdout=%d bytes, stderr=%d bytes"
               % (rc, len(output), len(error)) )

        return (rc, output, error)

    def test_alive(self):
        """
        Simple test. Checks that b10-dhcp6 can be started and prints out info 
        about starting DHCPv6 operation.
        """
        print("Note: Purpose of some of the tests is to check if DHCPv6 server can be started,")
        print("      not that is can bind sockets correctly. Please ignore binding errors.")
        (returncode, output, error) = self.runCommand(["../b10-dhcp6", "-v"])

        self.assertEqual( str(output).count("[b10-dhcp6] Initiating DHCPv6 operation."), 1)

    def test_portnumber_0(self):
        print("Check that specifying port number 0 is not allowed.")

        (returncode, output, error) = self.runCommand(['../b10-dhcp6', '-p', '0'])

        # When invalid port number is specified, return code must not be success
        self.assertTrue(returncode != 0)

        # Check that there is an error message about invalid port number printed on stderr
        self.assertEqual( str(error).count("Failed to parse port number"), 1)

    def test_portnumber_missing(self):
        print("Check that -p option requires a parameter.")

        (returncode, output, error) = self.runCommand(['../b10-dhcp6', '-p'])

        # When invalid port number is specified, return code must not be success
        self.assertTrue(returncode != 0)

        # Check that there is an error message about invalid port number printed on stderr
        self.assertEqual( str(error).count("option requires an argument"), 1)

    def test_portnumber_nonroot(self):
        print("Check that specifying unprivileged port number will work.")

        (returncode, output, error) = self.runCommand(['../b10-dhcp6', '-p', '10057'])

        # When invalid port number is specified, return code must not be success
        # TODO: Temporarily commented out as socket binding on systems that do not have
        #       interface detection implemented currently fails.
        # self.assertTrue(returncode == 0)

        # Check that there is a message on stdout about opening proper port
        self.assertEqual( str(output).count("opening sockets on port 10057"), 1)

if __name__ == '__main__':
    unittest.main()<|MERGE_RESOLUTION|>--- conflicted
+++ resolved
@@ -27,20 +27,6 @@
 
 class TestDhcpv6Daemon(unittest.TestCase):
     def setUp(self):
-<<<<<<< HEAD
-
-        # Let's print this out before we redirect out stdout.
-        print("Please ignore any socket errors. Purpose of this test is to")
-        print("verify that DHCPv6 process could be started, not that socket")
-        print("could be bound. Binding fails when run as non-root user.")
-
-        # Redirect stdout to a pipe so we can check that our
-        # process spawning is doing the right thing with stdout.
-        self.old_stdout = os.dup(sys.stdout.fileno())
-        self.pipes = os.pipe()
-        os.dup2(self.pipes[1], sys.stdout.fileno())
-        os.close(self.pipes[1])
-=======
         # don't redirect stdout/stderr here as we want to print out things
         # during the test
         pass
@@ -69,7 +55,6 @@
         os.dup2(self.stderr_pipes[1], sys.stderr.fileno())
         os.close(self.stderr_pipes[1])
 
->>>>>>> e60af9fa
         # note that we use dup2() to restore the original stdout
         # to the main program ASAP in each test... this prevents
         # hangs reading from the child process (as the pipe is only
