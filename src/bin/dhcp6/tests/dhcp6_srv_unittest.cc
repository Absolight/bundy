// Copyright (C) 2011-2013  Internet Systems Consortium, Inc. ("ISC")
//
// Permission to use, copy, modify, and/or distribute this software for any
// purpose with or without fee is hereby granted, provided that the above
// copyright notice and this permission notice appear in all copies.
//
// THE SOFTWARE IS PROVIDED "AS IS" AND ISC DISCLAIMS ALL WARRANTIES WITH
// REGARD TO THIS SOFTWARE INCLUDING ALL IMPLIED WARRANTIES OF MERCHANTABILITY
// AND FITNESS.  IN NO EVENT SHALL ISC BE LIABLE FOR ANY SPECIAL, DIRECT,
// INDIRECT, OR CONSEQUENTIAL DAMAGES OR ANY DAMAGES WHATSOEVER RESULTING FROM
// LOSS OF USE, DATA OR PROFITS, WHETHER IN AN ACTION OF CONTRACT, NEGLIGENCE
// OR OTHER TORTIOUS ACTION, ARISING OUT OF OR IN CONNECTION WITH THE USE OR
// PERFORMANCE OF THIS SOFTWARE.

#include <config.h>

#include <asiolink/io_address.h>
<<<<<<< HEAD
#include <config/ccsession.h>
#include <d2/ncr_msg.h>
=======
>>>>>>> 598e458c
#include <dhcp/dhcp6.h>
#include <dhcp/duid.h>
#include <dhcp/option.h>
#include <dhcp/option_custom.h>
#include <dhcp/option6_addrlst.h>
#include <dhcp/option6_client_fqdn.h>
#include <dhcp/option6_ia.h>
#include <dhcp/option6_iaaddr.h>
#include <dhcp/option_int_array.h>
#include <dhcp/iface_mgr.h>
#include <dhcp6/config_parser.h>
#include <dhcp/dhcp6.h>
#include <dhcpsrv/cfgmgr.h>
#include <dhcpsrv/lease_mgr.h>
#include <dhcpsrv/lease_mgr_factory.h>
#include <dhcpsrv/utils.h>
#include <util/buffer.h>
#include <util/range_utilities.h>
#include <hooks/server_hooks.h>

<<<<<<< HEAD
#include <boost/pointer_cast.hpp>
=======
#include <dhcp6/tests/dhcp6_test_utils.h>
>>>>>>> 598e458c
#include <boost/scoped_ptr.hpp>
#include <gtest/gtest.h>
#include <unistd.h>
#include <fstream>
#include <iostream>
#include <sstream>

using namespace isc;
using namespace isc::test;
using namespace isc::asiolink;
<<<<<<< HEAD
using namespace isc::config;
using namespace isc::d2;
using namespace isc::data;
=======
>>>>>>> 598e458c
using namespace isc::dhcp;
using namespace isc::util;
using namespace isc::hooks;
using namespace std;

// namespace has to be named, because friends are defined in Dhcpv6Srv class
// Maybe it should be isc::test?
namespace {

<<<<<<< HEAD
const uint8_t FQDN_FLAG_S = 0x1;
const uint8_t FQDN_FLAG_O = 0x2;
const uint8_t FQDN_FLAG_N = 0x4;

class NakedDhcpv6Srv: public Dhcpv6Srv {
    // "naked" Interface Manager, exposes internal members
public:
    NakedDhcpv6Srv(uint16_t port) : Dhcpv6Srv(port) {
        // Open the "memfile" database for leases
        std::string memfile = "type=memfile";
        LeaseMgrFactory::create(memfile);
    }

    virtual ~NakedDhcpv6Srv() {
        // Close the lease database
        LeaseMgrFactory::destroy();
    }

    using Dhcpv6Srv::processSolicit;
    using Dhcpv6Srv::processRequest;
    using Dhcpv6Srv::processRenew;
    using Dhcpv6Srv::processRelease;
    using Dhcpv6Srv::processClientFqdn;
    using Dhcpv6Srv::createNameChangeRequests;
    using Dhcpv6Srv::createRemovalNameChangeRequest;
    using Dhcpv6Srv::createStatusCode;
    using Dhcpv6Srv::selectSubnet;
    using Dhcpv6Srv::sanityCheck;
    using Dhcpv6Srv::loadServerID;
    using Dhcpv6Srv::writeServerID;
    using Dhcpv6Srv::name_change_reqs_;
};

static const char* DUID_FILE = "server-id-test.txt";

// test fixture for any tests requiring blank/empty configuration
// serves as base class for additional tests
class NakedDhcpv6SrvTest : public ::testing::Test {
public:

    NakedDhcpv6SrvTest() : rcode_(-1) {
        // it's ok if that fails. There should not be such a file anyway
        unlink(DUID_FILE);
    }

    // Generate IA_NA option with specified parameters
    boost::shared_ptr<Option6IA> generateIA(uint32_t iaid, uint32_t t1, uint32_t t2) {
        boost::shared_ptr<Option6IA> ia =
            boost::shared_ptr<Option6IA>(new Option6IA(D6O_IA_NA, iaid));
        ia->setT1(t1);
        ia->setT2(t2);
        return (ia);
    }

    /// @brief generates interface-id option, based on text
    ///
    /// @param iface_id textual representation of the interface-id content
    ///
    /// @return pointer to the option object
    OptionPtr generateInterfaceId(const string& iface_id) {
        OptionBuffer tmp(iface_id.begin(), iface_id.end());
        return OptionPtr(new Option(Option::V6, D6O_INTERFACE_ID, tmp));
    }

    // Generate client-id option
    OptionPtr generateClientId(size_t duid_size = 32) {

        OptionBuffer clnt_duid(duid_size);
        for (int i = 0; i < duid_size; i++) {
            clnt_duid[i] = 100 + i;
        }

        duid_ = DuidPtr(new DUID(clnt_duid));

        return (OptionPtr(new Option(Option::V6, D6O_CLIENTID,
                                     clnt_duid.begin(),
                                     clnt_duid.begin() + duid_size)));
    }

    // Checks if server response (ADVERTISE or REPLY) includes proper server-id.
    void checkServerId(const Pkt6Ptr& rsp, const OptionPtr& expected_srvid) {
        // check that server included its server-id
        OptionPtr tmp = rsp->getOption(D6O_SERVERID);
        EXPECT_EQ(tmp->getType(), expected_srvid->getType() );
        ASSERT_EQ(tmp->len(), expected_srvid->len() );
        EXPECT_TRUE(tmp->getData() == expected_srvid->getData());
    }

    // Checks if server response (ADVERTISE or REPLY) includes proper client-id.
    void checkClientId(const Pkt6Ptr& rsp, const OptionPtr& expected_clientid) {
        // check that server included our own client-id
        OptionPtr tmp = rsp->getOption(D6O_CLIENTID);
        ASSERT_TRUE(tmp);
        EXPECT_EQ(expected_clientid->getType(), tmp->getType());
        ASSERT_EQ(expected_clientid->len(), tmp->len());

        // check that returned client-id is valid
        EXPECT_TRUE(expected_clientid->getData() == tmp->getData());
    }

    // Checks if server response is a NAK
    void checkNakResponse(const Pkt6Ptr& rsp, uint8_t expected_message_type,
                          uint32_t expected_transid,
                          uint16_t expected_status_code) {
        // Check if we get response at all
        checkResponse(rsp, expected_message_type, expected_transid);

        // Check that IA_NA was returned
        OptionPtr option_ia_na = rsp->getOption(D6O_IA_NA);
        ASSERT_TRUE(option_ia_na);

        // check that the status is no address available
        boost::shared_ptr<Option6IA> ia = boost::dynamic_pointer_cast<Option6IA>(option_ia_na);
        ASSERT_TRUE(ia);

        checkIA_NAStatusCode(ia, expected_status_code);
    }

    // Checks that server rejected IA_NA, i.e. that it has no addresses and
    // that expected status code really appears there. In some limited cases
    // (reply to RELEASE) it may be used to verify positive case, where
    // IA_NA response is expected to not include address.
    //
    // Status code indicates type of error encountered (in theory it can also
    // indicate success, but servers typically don't send success status
    // as this is the default result and it saves bandwidth)
    void checkIA_NAStatusCode(const boost::shared_ptr<Option6IA>& ia,
                            uint16_t expected_status_code) {
        // Make sure there is no address assigned.
        EXPECT_FALSE(ia->getOption(D6O_IAADDR));

        // T1, T2 should be zeroed
        EXPECT_EQ(0, ia->getT1());
        EXPECT_EQ(0, ia->getT2());

        OptionCustomPtr status =
            boost::dynamic_pointer_cast<OptionCustom>(ia->getOption(D6O_STATUS_CODE));

        // It is ok to not include status success as this is the default behavior
        if (expected_status_code == STATUS_Success && !status) {
            return;
        }

        EXPECT_TRUE(status);

        if (status) {
            // We don't have dedicated class for status code, so let's just interpret
            // first 2 bytes as status. Remainder of the status code option content is
            // just a text explanation what went wrong.
            EXPECT_EQ(static_cast<uint16_t>(expected_status_code),
                      status->readInteger<uint16_t>(0));
        }
    }

    void checkMsgStatusCode(const Pkt6Ptr& msg, uint16_t expected_status) {
        OptionCustomPtr status =
            boost::dynamic_pointer_cast<OptionCustom>(msg->getOption(D6O_STATUS_CODE));

        // It is ok to not include status success as this is the default behavior
        if (expected_status == STATUS_Success && !status) {
            return;
        }

        EXPECT_TRUE(status);
        if (status) {
            // We don't have dedicated class for status code, so let's just interpret
            // first 2 bytes as status. Remainder of the status code option content is
            // just a text explanation what went wrong.
            EXPECT_EQ(static_cast<uint16_t>(expected_status),
                      status->readInteger<uint16_t>(0));
        }
    }

    // Basic checks for generated response (message type and transaction-id).
    void checkResponse(const Pkt6Ptr& rsp, uint8_t expected_message_type,
                       uint32_t expected_transid) {
        ASSERT_TRUE(rsp);
        EXPECT_EQ(expected_message_type, rsp->getType());
        EXPECT_EQ(expected_transid, rsp->getTransid());
    }

    // Generates client's packet holding an FQDN option.

    virtual ~NakedDhcpv6SrvTest() {
        // Let's clean up if there is such a file.
        unlink(DUID_FILE);
    };

    // A DUID used in most tests (typically as client-id)
    DuidPtr duid_;

    int rcode_;
    ConstElementPtr comment_;
};

// Provides suport for tests against a preconfigured subnet6
// extends upon NakedDhcp6SrvTest
class Dhcpv6SrvTest : public NakedDhcpv6SrvTest {
public:
    /// Name of the server-id file (used in server-id tests)

    // these are empty for now, but let's keep them around
    Dhcpv6SrvTest() {
        subnet_ = Subnet6Ptr(new Subnet6(IOAddress("2001:db8:1::"), 48, 1000,
                                         2000, 3000, 4000));
        pool_ = Pool6Ptr(new Pool6(Pool6::TYPE_IA, IOAddress("2001:db8:1:1::"), 64));
        subnet_->addPool(pool_);

        CfgMgr::instance().deleteSubnets6();
        CfgMgr::instance().addSubnet6(subnet_);
    }

    // Checks that server response (ADVERTISE or REPLY) contains proper IA_NA option
    // It returns IAADDR option for each chaining with checkIAAddr method.
    boost::shared_ptr<Option6IAAddr> checkIA_NA(const Pkt6Ptr& rsp, uint32_t expected_iaid,
                                            uint32_t expected_t1, uint32_t expected_t2) {
        OptionPtr tmp = rsp->getOption(D6O_IA_NA);
        // Can't use ASSERT_TRUE() in method that returns something
        if (!tmp) {
            ADD_FAILURE() << "IA_NA option not present in response";
            return (boost::shared_ptr<Option6IAAddr>());
        }

        boost::shared_ptr<Option6IA> ia = boost::dynamic_pointer_cast<Option6IA>(tmp);
        if (!ia) {
            ADD_FAILURE() << "IA_NA cannot convert option ptr to Option6";
            return (boost::shared_ptr<Option6IAAddr>());
        }

        EXPECT_EQ(expected_iaid, ia->getIAID());
        EXPECT_EQ(expected_t1, ia->getT1());
        EXPECT_EQ(expected_t2, ia->getT2());

        tmp = ia->getOption(D6O_IAADDR);
        boost::shared_ptr<Option6IAAddr> addr = boost::dynamic_pointer_cast<Option6IAAddr>(tmp);
        return (addr);
    }

    // Check that generated IAADDR option contains expected address
    // and lifetime values match the configured subnet
    void checkIAAddr(const boost::shared_ptr<Option6IAAddr>& addr,
                     const IOAddress& expected_addr,
                     uint32_t /* expected_preferred */,
                     uint32_t /* expected_valid */) {

        // Check that the assigned address is indeed from the configured pool.
        // Note that when comparing addresses, we compare the textual
        // representation. IOAddress does not support being streamed to
        // an ostream, which means it can't be used in EXPECT_EQ.
        EXPECT_TRUE(subnet_->inPool(addr->getAddress()));
        EXPECT_EQ(expected_addr.toText(), addr->getAddress().toText());
        EXPECT_EQ(addr->getPreferred(), subnet_->getPreferred());
        EXPECT_EQ(addr->getValid(), subnet_->getValid());
    }

    // Checks if the lease sent to client is present in the database
    // and is valid when checked agasint the configured subnet
    Lease6Ptr checkLease(const DuidPtr& duid, const OptionPtr& ia_na,
                         boost::shared_ptr<Option6IAAddr> addr) {
        boost::shared_ptr<Option6IA> ia = boost::dynamic_pointer_cast<Option6IA>(ia_na);

        Lease6Ptr lease = LeaseMgrFactory::instance().getLease6(addr->getAddress());
        if (!lease) {
            cout << "Lease for " << addr->getAddress().toText()
                 << " not found in the database backend.";
            return (Lease6Ptr());
        }

        EXPECT_EQ(addr->getAddress().toText(), lease->addr_.toText());
        EXPECT_TRUE(*lease->duid_ == *duid);
        EXPECT_EQ(ia->getIAID(), lease->iaid_);
        EXPECT_EQ(subnet_->getID(), lease->subnet_id_);

        return (lease);
    }

    ~Dhcpv6SrvTest() {
        CfgMgr::instance().deleteSubnets6();
    };

    // A subnet used in most tests
    Subnet6Ptr subnet_;

    // A pool used in most tests
    Pool6Ptr pool_;

};

class FqdnDhcpv6SrvTest : public Dhcpv6SrvTest {
public:
    FqdnDhcpv6SrvTest()
        : Dhcpv6SrvTest() {
        // generateClientId assigns DUID to duid_.
        generateClientId();
        lease_.reset(new Lease6(Lease6::LEASE_IA_NA, IOAddress("2001:db8:1::1"),
                                duid_, 1234, 501, 502, 503,
                                504, 1, 0));

    }

    virtual ~FqdnDhcpv6SrvTest() {
    }

    Option6ClientFqdnPtr
    createClientFqdn(const uint8_t flags,
                     const std::string& fqdn_name,
                     const Option6ClientFqdn::DomainNameType fqdn_type) {
        return (Option6ClientFqdnPtr(new Option6ClientFqdn(flags,
                                                           fqdn_name,
                                                           fqdn_type)));
    }

    // Create a message holding DHCPv6 Client FQDN Option.
    Pkt6Ptr generatePktWithFqdn(uint8_t msg_type,
                                const uint8_t fqdn_flags,
                                const std::string& fqdn_domain_name,
                                const Option6ClientFqdn::DomainNameType
                                fqdn_type,
                                const bool include_oro,
                                OptionPtr srvid = OptionPtr()) {
        Pkt6Ptr pkt = Pkt6Ptr(new Pkt6(msg_type, 1234));
        pkt->setRemoteAddr(IOAddress("fe80::abcd"));
        Option6IAPtr ia = generateIA(234, 1500, 3000);

        if (msg_type != DHCPV6_REPLY) {
            IOAddress hint("2001:db8:1:1::dead:beef");
            OptionPtr hint_opt(new Option6IAAddr(D6O_IAADDR, hint, 300, 500));
            ia->addOption(hint_opt);
            pkt->addOption(ia);
        }

        OptionPtr clientid = generateClientId();
        pkt->addOption(clientid);
        if (srvid && (msg_type != DHCPV6_SOLICIT)) {
            pkt->addOption(srvid);
        }

        pkt->addOption(createClientFqdn(fqdn_flags, fqdn_domain_name,
                                        fqdn_type));

        if (include_oro) {
            OptionUint16ArrayPtr oro(new OptionUint16Array(Option::V6,
                                                           D6O_ORO));
            oro->addValue(D6O_CLIENT_FQDN);
            pkt->addOption(oro);
        }

        return (pkt);
    }

    // Creates instance of the DHCPv6 message with client id and server id.
    Pkt6Ptr generateMessageWithIds(const uint8_t msg_type,
                                   NakedDhcpv6Srv& srv) {
        Pkt6Ptr pkt = Pkt6Ptr(new Pkt6(msg_type, 1234));
        // Generate client-id.
        OptionPtr opt_clientid = generateClientId();
        pkt->addOption(opt_clientid);

        if (msg_type != DHCPV6_SOLICIT) {
            // Generate server-id.
            pkt->addOption(srv.getServerID());
        }

        return (pkt);
    }

    // Returns an instance of the option carrying FQDN.
    Option6ClientFqdnPtr getClientFqdnOption(const Pkt6Ptr& pkt) {
        return (boost::dynamic_pointer_cast<Option6ClientFqdn>
                (pkt->getOption(D6O_CLIENT_FQDN)));
    }

    // Adds IA option to the message. Option holds an address.
    void addIA(const uint32_t iaid, const IOAddress& addr, Pkt6Ptr& pkt) {
        Option6IAPtr opt_ia = generateIA(iaid, 1500, 3000);
        Option6IAAddrPtr opt_iaaddr(new Option6IAAddr(D6O_IAADDR, addr,
                                                      300, 500));
        opt_ia->addOption(opt_iaaddr);
        pkt->addOption(opt_ia);
    }

    // Adds IA option to the message. Option holds status code.
    void addIA(const uint32_t iaid, const uint16_t status_code, Pkt6Ptr& pkt) {
        Option6IAPtr opt_ia = generateIA(iaid, 1500, 3000);
        addStatusCode(status_code, "", opt_ia);
        pkt->addOption(opt_ia);
    }

    // Creates status code with the specified code and message.
    OptionCustomPtr createStatusCode(const uint16_t code,
                                     const std::string& msg) {
        OptionDefinition def("status-code", D6O_STATUS_CODE, "record");
        def.addRecordField("uint16");
        def.addRecordField("string");
        OptionCustomPtr opt_status(new OptionCustom(def, Option::V6));
        opt_status->writeInteger(code);
        if (!msg.empty()) {
            opt_status->writeString(msg, 1);
        }
        return (opt_status);
    }

    // Adds Status Code option to the IA.
    void addStatusCode(const uint16_t code, const std::string& msg,
                       Option6IAPtr& opt_ia) {
        opt_ia->addOption(createStatusCode(code, msg));
    }

    // Test processing of the DHCPv6 Client FQDN Option.
    void testFqdn(const uint16_t msg_type,
                  const bool use_oro,
                  const uint8_t in_flags,
                  const std::string& in_domain_name,
                  const Option6ClientFqdn::DomainNameType in_domain_type,
                  const uint8_t exp_flags,
                  const std::string& exp_domain_name) {
        NakedDhcpv6Srv srv(0);
        Pkt6Ptr question = generatePktWithFqdn(msg_type,
                                               in_flags,
                                               in_domain_name,
                                               in_domain_type,
                                               use_oro);
        ASSERT_TRUE(getClientFqdnOption(question));

        Option6ClientFqdnPtr answ_fqdn;
        ASSERT_NO_THROW(answ_fqdn = srv.processClientFqdn(question));
        ASSERT_TRUE(answ_fqdn);

        const bool flag_n = (exp_flags & Option6ClientFqdn::FLAG_N) != 0 ?
            true : false;
        const bool flag_s = (exp_flags & Option6ClientFqdn::FLAG_S) != 0 ?
            true : false;
        const bool flag_o = (exp_flags & Option6ClientFqdn::FLAG_O) != 0 ?
            true : false;

        EXPECT_EQ(flag_n, answ_fqdn->getFlag(Option6ClientFqdn::FLAG_N));
        EXPECT_EQ(flag_s, answ_fqdn->getFlag(Option6ClientFqdn::FLAG_S));
        EXPECT_EQ(flag_o, answ_fqdn->getFlag(Option6ClientFqdn::FLAG_O));

        EXPECT_EQ(exp_domain_name, answ_fqdn->getDomainName());
        EXPECT_EQ(Option6ClientFqdn::FULL, answ_fqdn->getDomainNameType());
    }

    // Tests that the client message holding an FQDN is processed and the
    // lease is acquired.
    void testProcessMessage(const uint8_t msg_type,
                            const std::string& hostname,
                            NakedDhcpv6Srv& srv) {
        // Create a message of a specified type, add server id and
        // FQDN option.
        OptionPtr srvid = srv.getServerID();
        Pkt6Ptr req = generatePktWithFqdn(msg_type, FQDN_FLAG_S,
                                          hostname,
                                          Option6ClientFqdn::FULL,
                                          true, srvid);

        // For different client's message types we have to invoke different
        // functions to generate response.
        Pkt6Ptr reply;
        if (msg_type == DHCPV6_SOLICIT) {
            ASSERT_NO_THROW(reply = srv.processSolicit(req));

        } else if (msg_type == DHCPV6_REQUEST) {
            ASSERT_NO_THROW(reply = srv.processRequest(req));

        } else if (msg_type == DHCPV6_RENEW) {
            ASSERT_NO_THROW(reply = srv.processRequest(req));

        } else if (msg_type == DHCPV6_RELEASE) {
            // For Release no lease will be acquired so we have to leave
            // function here.
            ASSERT_NO_THROW(reply = srv.processRelease(req));
            return;
        } else {
            // We are not interested in testing other message types.
            return;
        }

        // For Solicit, we will get different message type obviously.
        if (msg_type == DHCPV6_SOLICIT) {
            checkResponse(reply, DHCPV6_ADVERTISE, 1234);

        } else {
            checkResponse(reply, DHCPV6_REPLY, 1234);
        }

        // Check verify that IA_NA is correct.
        Option6IAAddrPtr addr =
            checkIA_NA(reply, 234, subnet_->getT1(), subnet_->getT2());
        ASSERT_TRUE(addr);

        // Check that we have got the address we requested.
        checkIAAddr(addr, IOAddress("2001:db8:1:1::dead:beef"),
                    subnet_->getPreferred(),
                    subnet_->getValid());

        if (msg_type != DHCPV6_SOLICIT) {
            // Check that the lease exists.
            Lease6Ptr lease =
                checkLease(duid_, reply->getOption(D6O_IA_NA), addr);
            ASSERT_TRUE(lease);
        }
    }

    // Verify that NameChangeRequest holds valid values.
    void verifyNameChangeRequest(NakedDhcpv6Srv& srv,
                                 const isc::d2::NameChangeType type,
                                 const bool reverse, const bool forward,
                                 const std::string& addr,
                                 const std::string& dhcid,
                                 const uint16_t expires,
                                 const uint16_t len) {
        NameChangeRequest ncr = srv.name_change_reqs_.front();
        EXPECT_EQ(type, ncr.getChangeType());
        EXPECT_EQ(forward, ncr.isForwardChange());
        EXPECT_EQ(reverse, ncr.isReverseChange());
        EXPECT_EQ(addr, ncr.getIpAddress());
        EXPECT_EQ(dhcid, ncr.getDhcid().toStr());
        EXPECT_EQ(expires, ncr.getLeaseExpiresOn());
        EXPECT_EQ(len, ncr.getLeaseLength());
        EXPECT_EQ(isc::d2::ST_NEW, ncr.getStatus());
        srv.name_change_reqs_.pop();
    }

    Lease6Ptr lease_;
};

=======
>>>>>>> 598e458c
// This test verifies that incoming SOLICIT can be handled properly when
// there are no subnets configured.
//
// This test sends a SOLICIT and the expected response
// is an ADVERTISE with STATUS_NoAddrsAvail and no address provided in the
// response
TEST_F(NakedDhcpv6SrvTest, SolicitNoSubnet) {
    NakedDhcpv6Srv srv(0);

    Pkt6Ptr sol = Pkt6Ptr(new Pkt6(DHCPV6_SOLICIT, 1234));
    sol->setRemoteAddr(IOAddress("fe80::abcd"));
    sol->addOption(generateIA(234, 1500, 3000));
    OptionPtr clientid = generateClientId();
    sol->addOption(clientid);

    // Pass it to the server and get an advertise
    Pkt6Ptr reply = srv.processSolicit(sol);

    // check that we get the right NAK
    checkNakResponse (reply, DHCPV6_ADVERTISE, 1234, STATUS_NoAddrsAvail);
}

// This test verifies that incoming REQUEST can be handled properly when
// there are no subnets configured.
//
// This test sends a REQUEST and the expected response
// is an REPLY with STATUS_NoAddrsAvail and no address provided in the
// response
TEST_F(NakedDhcpv6SrvTest, RequestNoSubnet) {
    NakedDhcpv6Srv srv(0);

    // Let's create a REQUEST
    Pkt6Ptr req = Pkt6Ptr(new Pkt6(DHCPV6_REQUEST, 1234));
    req->setRemoteAddr(IOAddress("fe80::abcd"));
    boost::shared_ptr<Option6IA> ia = generateIA(234, 1500, 3000);

    // with a hint
    IOAddress hint("2001:db8:1:1::dead:beef");
    OptionPtr hint_opt(new Option6IAAddr(D6O_IAADDR, hint, 300, 500));
    ia->addOption(hint_opt);
    req->addOption(ia);
    OptionPtr clientid = generateClientId();
    req->addOption(clientid);

    // server-id is mandatory in REQUEST
    req->addOption(srv.getServerID());

    // Pass it to the server and hope for a REPLY
    Pkt6Ptr reply = srv.processRequest(req);

    // check that we get the right NAK
    checkNakResponse (reply, DHCPV6_REPLY, 1234, STATUS_NoAddrsAvail);
}

// This test verifies that incoming RENEW can be handled properly, even when
// no subnets are configured.
//
// This test sends a RENEW and the expected response
// is an REPLY with STATUS_NoBinding and no address provided in the
// response
TEST_F(NakedDhcpv6SrvTest, RenewNoSubnet) {
    NakedDhcpv6Srv srv(0);

    const IOAddress addr("2001:db8:1:1::cafe:babe");
    const uint32_t iaid = 234;

    // Generate client-id also duid_
    OptionPtr clientid = generateClientId();

    // Let's create a RENEW
    Pkt6Ptr req = Pkt6Ptr(new Pkt6(DHCPV6_RENEW, 1234));
    req->setRemoteAddr(IOAddress("fe80::abcd"));
    boost::shared_ptr<Option6IA> ia = generateIA(iaid, 1500, 3000);

    OptionPtr renewed_addr_opt(new Option6IAAddr(D6O_IAADDR, addr, 300, 500));
    ia->addOption(renewed_addr_opt);
    req->addOption(ia);
    req->addOption(clientid);

    // Server-id is mandatory in RENEW
    req->addOption(srv.getServerID());

    // Pass it to the server and hope for a REPLY
    Pkt6Ptr reply = srv.processRenew(req);

    // check that we get the right NAK
    checkNakResponse (reply, DHCPV6_REPLY, 1234, STATUS_NoBinding);
}

// This test verifies that incoming RELEASE can be handled properly, even when
// no subnets are configured.
//
// This test sends a RELEASE and the expected response
// is an REPLY with STATUS_NoBinding and no address provided in the
// response
TEST_F(NakedDhcpv6SrvTest, ReleaseNoSubnet) {
    NakedDhcpv6Srv srv(0);

    const IOAddress addr("2001:db8:1:1::cafe:babe");
    const uint32_t iaid = 234;

    // Generate client-id also duid_
    OptionPtr clientid = generateClientId();

    // Let's create a RELEASE
    Pkt6Ptr req = Pkt6Ptr(new Pkt6(DHCPV6_RELEASE, 1234));
    req->setRemoteAddr(IOAddress("fe80::abcd"));
    boost::shared_ptr<Option6IA> ia = generateIA(iaid, 1500, 3000);

    OptionPtr released_addr_opt(new Option6IAAddr(D6O_IAADDR, addr, 300, 500));
    ia->addOption(released_addr_opt);
    req->addOption(ia);
    req->addOption(clientid);

    // Server-id is mandatory in RELEASE
    req->addOption(srv.getServerID());

    // Pass it to the server and hope for a REPLY
    Pkt6Ptr reply = srv.processRelease(req);

    // check that we get the right NAK
    checkNakResponse (reply, DHCPV6_REPLY, 1234, STATUS_NoBinding);
}


// Test verifies that the Dhcpv6_srv class can be instantiated. It checks a mode
// without open sockets and with sockets opened on a high port (to not require
// root privileges).
TEST_F(Dhcpv6SrvTest, basic) {
    // srv has stubbed interface detection. It will read
    // interfaces.txt instead. It will pretend to have detected
    // fe80::1234 link-local address on eth0 interface. Obviously
    // an attempt to bind this socket will fail.
    boost::scoped_ptr<Dhcpv6Srv> srv;

    ASSERT_NO_THROW( {
        // Skip opening any sockets
        srv.reset(new Dhcpv6Srv(0));
    });
    srv.reset();
    ASSERT_NO_THROW({
        // open an unpriviledged port
        srv.reset(new Dhcpv6Srv(DHCP6_SERVER_PORT + 10000));
    });
}

// Test checks that DUID is generated properly
TEST_F(Dhcpv6SrvTest, DUID) {

    boost::scoped_ptr<Dhcpv6Srv> srv;
    ASSERT_NO_THROW( {
        srv.reset(new NakedDhcpv6Srv(0));
    });

    OptionPtr srvid = srv->getServerID();
    ASSERT_TRUE(srvid);

    EXPECT_EQ(D6O_SERVERID, srvid->getType());

    OutputBuffer buf(32);
    srvid->pack(buf);

    // length of the actual DUID
    size_t len = buf.getLength() - srvid->getHeaderLen();

    InputBuffer data(buf.getData(), buf.getLength());

    // ignore first four bytes (standard DHCPv6 header)
    data.readUint32();

    uint16_t duid_type = data.readUint16();
    cout << "Duid-type=" << duid_type << endl;
    switch(duid_type) {
    case DUID::DUID_LLT: {
        // DUID must contain at least 6 bytes long MAC
        // + 8 bytes of fixed header
        EXPECT_GE(14, len);

        uint16_t hw_type = data.readUint16();
        // there's no real way to find out "correct"
        // hardware type
        EXPECT_GT(hw_type, 0);

        // check that timer is counted since 1.1.2000,
        // not from 1.1.1970.
        uint32_t seconds = data.readUint32();
        EXPECT_LE(seconds, DUID_TIME_EPOCH);
        // this test will start failing after 2030.
        // Hopefully we will be at BIND12 by then.

        // MAC must not be zeros
        vector<uint8_t> mac(len-8);
        vector<uint8_t> zeros(len-8, 0);
        data.readVector(mac, len-8);
        EXPECT_TRUE(mac != zeros);
        break;
    }
    case DUID::DUID_EN: {
        // there's not much we can check. Just simple
        // check if it is not all zeros
        vector<uint8_t> content(len-2);
        data.readVector(content, len-2);
        EXPECT_FALSE(isRangeZero(content.begin(), content.end()));
        break;
    }
    case DUID::DUID_LL: {
        // not supported yet
        cout << "Test not implemented for DUID-LL." << endl;

        // No failure here. There's really no way for test LL DUID. It doesn't
        // even make sense to check if that Link Layer is actually present on
        // a physical interface. RFC3315 says a server should write its DUID
        // and keep it despite hardware changes.
        break;
    }
    case DUID::DUID_UUID: // not supported yet
    default:
        ADD_FAILURE() << "Not supported duid type=" << duid_type << endl;
        break;
    }
}

// This test checks if Option Request Option (ORO) is parsed correctly
// and the requested options are actually assigned.
TEST_F(Dhcpv6SrvTest, advertiseOptions) {
    ConstElementPtr x;
    string config = "{ \"interfaces\": [ \"all\" ],"
        "\"preferred-lifetime\": 3000,"
        "\"rebind-timer\": 2000, "
        "\"renew-timer\": 1000, "
        "\"subnet6\": [ { "
        "    \"pool\": [ \"2001:db8:1::/64\" ],"
        "    \"subnet\": \"2001:db8:1::/48\", "
        "    \"option-data\": [ {"
        "          \"name\": \"dns-servers\","
        "          \"space\": \"dhcp6\","
        "          \"code\": 23,"
        "          \"data\": \"2001:db8:1234:FFFF::1, 2001:db8:1234:FFFF::2\","
        "          \"csv-format\": True"
        "        },"
        "        {"
        "          \"name\": \"subscriber-id\","
        "          \"space\": \"dhcp6\","
        "          \"code\": 38,"
        "          \"data\": \"1234\","
        "          \"csv-format\": False"
        "        } ]"
        " } ],"
        "\"valid-lifetime\": 4000 }";

    ElementPtr json = Element::fromJSON(config);

    NakedDhcpv6Srv srv(0);

    EXPECT_NO_THROW(x = configureDhcp6Server(srv, json));
    ASSERT_TRUE(x);
    comment_ = parseAnswer(rcode_, x);

    ASSERT_EQ(0, rcode_);

    Pkt6Ptr sol = Pkt6Ptr(new Pkt6(DHCPV6_SOLICIT, 1234));
    sol->setRemoteAddr(IOAddress("fe80::abcd"));
    sol->addOption(generateIA(234, 1500, 3000));
    OptionPtr clientid = generateClientId();
    sol->addOption(clientid);

    // Pass it to the server and get an advertise
    Pkt6Ptr adv = srv.processSolicit(sol);

    // check if we get response at all
    ASSERT_TRUE(adv);

    // We have not requested any options so they should not
    // be included in the response.
    ASSERT_FALSE(adv->getOption(D6O_SUBSCRIBER_ID));
    ASSERT_FALSE(adv->getOption(D6O_NAME_SERVERS));

    // Let's now request some options. We expect that the server
    // will include them in its response.
    boost::shared_ptr<OptionIntArray<uint16_t> >
        option_oro(new OptionIntArray<uint16_t>(Option::V6, D6O_ORO));
    // Create vector with two option codes.
    std::vector<uint16_t> codes(2);
    codes[0] = D6O_SUBSCRIBER_ID;
    codes[1] = D6O_NAME_SERVERS;
    // Pass this code to option.
    option_oro->setValues(codes);
    // Append ORO to SOLICIT message.
    sol->addOption(option_oro);

    // Need to process SOLICIT again after requesting new option.
    adv = srv.processSolicit(sol);
    ASSERT_TRUE(adv);

    OptionPtr tmp = adv->getOption(D6O_NAME_SERVERS);
    ASSERT_TRUE(tmp);

    boost::shared_ptr<Option6AddrLst> reply_nameservers =
        boost::dynamic_pointer_cast<Option6AddrLst>(tmp);
    ASSERT_TRUE(reply_nameservers);

    Option6AddrLst::AddressContainer addrs = reply_nameservers->getAddresses();
    ASSERT_EQ(2, addrs.size());
    EXPECT_TRUE(addrs[0] == IOAddress("2001:db8:1234:FFFF::1"));
    EXPECT_TRUE(addrs[1] == IOAddress("2001:db8:1234:FFFF::2"));

    // There is a dummy option with code 1000 we requested from a server.
    // Expect that this option is in server's response.
    tmp = adv->getOption(D6O_SUBSCRIBER_ID);
    ASSERT_TRUE(tmp);

    // Check that the option contains valid data (from configuration).
    std::vector<uint8_t> data = tmp->getData();
    ASSERT_EQ(2, data.size());

    const uint8_t foo_expected[] = {
        0x12, 0x34
    };
    EXPECT_EQ(0, memcmp(&data[0], foo_expected, 2));

    // more checks to be implemented
}


// There are no dedicated tests for Dhcpv6Srv::handleIA_NA and Dhcpv6Srv::assignLeases
// as they are indirectly tested in Solicit and Request tests.

// This test verifies that incoming SOLICIT can be handled properly, that an
// ADVERTISE is generated, that the response has an address and that address
// really belongs to the configured pool.
//
// This test sends a SOLICIT without any hint in IA_NA.
//
// constructed very simple SOLICIT message with:
// - client-id option (mandatory)
// - IA option (a request for address, without any addresses)
//
// expected returned ADVERTISE message:
// - copy of client-id
// - server-id
// - IA that includes IAADDR
TEST_F(Dhcpv6SrvTest, SolicitBasic) {
    NakedDhcpv6Srv srv(0);

    Pkt6Ptr sol = Pkt6Ptr(new Pkt6(DHCPV6_SOLICIT, 1234));
    sol->setRemoteAddr(IOAddress("fe80::abcd"));
    sol->addOption(generateIA(234, 1500, 3000));
    OptionPtr clientid = generateClientId();
    sol->addOption(clientid);

    // Pass it to the server and get an advertise
    Pkt6Ptr reply = srv.processSolicit(sol);

    // check if we get response at all
    checkResponse(reply, DHCPV6_ADVERTISE, 1234);

    // check that IA_NA was returned and that there's an address included
    boost::shared_ptr<Option6IAAddr> addr = checkIA_NA(reply, 234, subnet_->getT1(),
                                                subnet_->getT2());
    ASSERT_TRUE(addr);

    // Check that the assigned address is indeed from the configured pool
    checkIAAddr(addr, addr->getAddress(), subnet_->getPreferred(), subnet_->getValid());

    // check DUIDs
    checkServerId(reply, srv.getServerID());
    checkClientId(reply, clientid);
}

// This test verifies that incoming SOLICIT can be handled properly, that an
// ADVERTISE is generated, that the response has an address and that address
// really belongs to the configured pool.
//
// This test sends a SOLICIT with IA_NA that contains a valid hint.
//
// constructed very simple SOLICIT message with:
// - client-id option (mandatory)
// - IA option (a request for address, with an address that belongs to the
//              configured pool, i.e. is valid as hint)
//
// expected returned ADVERTISE message:
// - copy of client-id
// - server-id
// - IA that includes IAADDR
TEST_F(Dhcpv6SrvTest, SolicitHint) {
    NakedDhcpv6Srv srv(0);

    // Let's create a SOLICIT
    Pkt6Ptr sol = Pkt6Ptr(new Pkt6(DHCPV6_SOLICIT, 1234));
    sol->setRemoteAddr(IOAddress("fe80::abcd"));
    boost::shared_ptr<Option6IA> ia = generateIA(234, 1500, 3000);

    // with a valid hint
    IOAddress hint("2001:db8:1:1::dead:beef");
    ASSERT_TRUE(subnet_->inPool(hint));
    OptionPtr hint_opt(new Option6IAAddr(D6O_IAADDR, hint, 300, 500));
    ia->addOption(hint_opt);
    sol->addOption(ia);
    OptionPtr clientid = generateClientId();
    sol->addOption(clientid);

    // Pass it to the server and get an advertise
    Pkt6Ptr reply = srv.processSolicit(sol);

    // check if we get response at all
    checkResponse(reply, DHCPV6_ADVERTISE, 1234);

    OptionPtr tmp = reply->getOption(D6O_IA_NA);
    ASSERT_TRUE(tmp);

    // check that IA_NA was returned and that there's an address included
    boost::shared_ptr<Option6IAAddr> addr = checkIA_NA(reply, 234, subnet_->getT1(),
                                                subnet_->getT2());
    ASSERT_TRUE(addr);

    // check that we've got the address we requested
    checkIAAddr(addr, hint, subnet_->getPreferred(), subnet_->getValid());

    // check DUIDs
    checkServerId(reply, srv.getServerID());
    checkClientId(reply, clientid);
}

// This test verifies that incoming SOLICIT can be handled properly, that an
// ADVERTISE is generated, that the response has an address and that address
// really belongs to the configured pool.
//
// This test sends a SOLICIT with IA_NA that contains an invalid hint.
//
// constructed very simple SOLICIT message with:
// - client-id option (mandatory)
// - IA option (a request for address, with an address that does not
//              belong to the configured pool, i.e. is valid as hint)
//
// expected returned ADVERTISE message:
// - copy of client-id
// - server-id
// - IA that includes IAADDR
TEST_F(Dhcpv6SrvTest, SolicitInvalidHint) {
    NakedDhcpv6Srv srv(0);

    // Let's create a SOLICIT
    Pkt6Ptr sol = Pkt6Ptr(new Pkt6(DHCPV6_SOLICIT, 1234));
    sol->setRemoteAddr(IOAddress("fe80::abcd"));
    boost::shared_ptr<Option6IA> ia = generateIA(234, 1500, 3000);
    IOAddress hint("2001:db8:1::cafe:babe");
    ASSERT_FALSE(subnet_->inPool(hint));
    OptionPtr hint_opt(new Option6IAAddr(D6O_IAADDR, hint, 300, 500));
    ia->addOption(hint_opt);
    sol->addOption(ia);
    OptionPtr clientid = generateClientId();
    sol->addOption(clientid);

    // Pass it to the server and get an advertise
    Pkt6Ptr reply = srv.processSolicit(sol);

    // check if we get response at all
    checkResponse(reply, DHCPV6_ADVERTISE, 1234);

    // check that IA_NA was returned and that there's an address included
    boost::shared_ptr<Option6IAAddr> addr = checkIA_NA(reply, 234, subnet_->getT1(),
                                                subnet_->getT2());
    ASSERT_TRUE(addr);

    // Check that the assigned address is indeed from the configured pool
    checkIAAddr(addr, addr->getAddress(), subnet_->getPreferred(), subnet_->getValid());
    EXPECT_TRUE(subnet_->inPool(addr->getAddress()));

    // check DUIDs
    checkServerId(reply, srv.getServerID());
    checkClientId(reply, clientid);
}

/// @todo: Add a test that client sends hint that is in pool, but currently
/// being used by a different client.

// This test checks that the server is offering different addresses to different
// clients in ADVERTISEs. Please note that ADVERTISE is not a guarantee that such
// an address will be assigned. Had the pool was very small and contained only
// 2 addresses, the third client would get the same advertise as the first one
// and this is a correct behavior. It is REQUEST that will fail for the third
// client. ADVERTISE is basically saying "if you send me a request, you will
// probably get an address like this" (there are no guarantees).
TEST_F(Dhcpv6SrvTest, ManySolicits) {
    NakedDhcpv6Srv srv(0);

    Pkt6Ptr sol1 = Pkt6Ptr(new Pkt6(DHCPV6_SOLICIT, 1234));
    Pkt6Ptr sol2 = Pkt6Ptr(new Pkt6(DHCPV6_SOLICIT, 2345));
    Pkt6Ptr sol3 = Pkt6Ptr(new Pkt6(DHCPV6_SOLICIT, 3456));

    sol1->setRemoteAddr(IOAddress("fe80::abcd"));
    sol2->setRemoteAddr(IOAddress("fe80::1223"));
    sol3->setRemoteAddr(IOAddress("fe80::3467"));

    sol1->addOption(generateIA(1, 1500, 3000));
    sol2->addOption(generateIA(2, 1500, 3000));
    sol3->addOption(generateIA(3, 1500, 3000));

    // different client-id sizes
    OptionPtr clientid1 = generateClientId(12);
    OptionPtr clientid2 = generateClientId(14);
    OptionPtr clientid3 = generateClientId(16);

    sol1->addOption(clientid1);
    sol2->addOption(clientid2);
    sol3->addOption(clientid3);

    // Pass it to the server and get an advertise
    Pkt6Ptr reply1 = srv.processSolicit(sol1);
    Pkt6Ptr reply2 = srv.processSolicit(sol2);
    Pkt6Ptr reply3 = srv.processSolicit(sol3);

    // check if we get response at all
    checkResponse(reply1, DHCPV6_ADVERTISE, 1234);
    checkResponse(reply2, DHCPV6_ADVERTISE, 2345);
    checkResponse(reply3, DHCPV6_ADVERTISE, 3456);

    // check that IA_NA was returned and that there's an address included
    boost::shared_ptr<Option6IAAddr> addr1 = checkIA_NA(reply1, 1, subnet_->getT1(),
                                                subnet_->getT2());
    boost::shared_ptr<Option6IAAddr> addr2 = checkIA_NA(reply2, 2, subnet_->getT1(),
                                                subnet_->getT2());
    boost::shared_ptr<Option6IAAddr> addr3 = checkIA_NA(reply3, 3, subnet_->getT1(),
                                                subnet_->getT2());
    ASSERT_TRUE(addr1);
    ASSERT_TRUE(addr2);
    ASSERT_TRUE(addr3);

    // Check that the assigned address is indeed from the configured pool
    checkIAAddr(addr1, addr1->getAddress(), subnet_->getPreferred(), subnet_->getValid());
    checkIAAddr(addr2, addr2->getAddress(), subnet_->getPreferred(), subnet_->getValid());
    checkIAAddr(addr3, addr3->getAddress(), subnet_->getPreferred(), subnet_->getValid());

    // check DUIDs
    checkServerId(reply1, srv.getServerID());
    checkServerId(reply2, srv.getServerID());
    checkServerId(reply3, srv.getServerID());
    checkClientId(reply1, clientid1);
    checkClientId(reply2, clientid2);
    checkClientId(reply3, clientid3);

    // Finally check that the addresses offered are different
    EXPECT_NE(addr1->getAddress().toText(), addr2->getAddress().toText());
    EXPECT_NE(addr2->getAddress().toText(), addr3->getAddress().toText());
    EXPECT_NE(addr3->getAddress().toText(), addr1->getAddress().toText());
    cout << "Offered address to client1=" << addr1->getAddress().toText() << endl;
    cout << "Offered address to client2=" << addr2->getAddress().toText() << endl;
    cout << "Offered address to client3=" << addr3->getAddress().toText() << endl;
}

// This test verifies that incoming REQUEST can be handled properly, that a
// REPLY is generated, that the response has an address and that address
// really belongs to the configured pool.
//
// This test sends a REQUEST with IA_NA that contains a valid hint.
//
// constructed very simple REQUEST message with:
// - client-id option (mandatory)
// - IA option (a request for address, with an address that belongs to the
//              configured pool, i.e. is valid as hint)
//
// expected returned REPLY message:
// - copy of client-id
// - server-id
// - IA that includes IAADDR
TEST_F(Dhcpv6SrvTest, RequestBasic) {
    NakedDhcpv6Srv srv(0);

    // Let's create a REQUEST
    Pkt6Ptr req = Pkt6Ptr(new Pkt6(DHCPV6_REQUEST, 1234));
    req->setRemoteAddr(IOAddress("fe80::abcd"));
    boost::shared_ptr<Option6IA> ia = generateIA(234, 1500, 3000);

    // with a valid hint
    IOAddress hint("2001:db8:1:1::dead:beef");
    ASSERT_TRUE(subnet_->inPool(hint));
    OptionPtr hint_opt(new Option6IAAddr(D6O_IAADDR, hint, 300, 500));
    ia->addOption(hint_opt);
    req->addOption(ia);
    OptionPtr clientid = generateClientId();
    req->addOption(clientid);

    // server-id is mandatory in REQUEST
    req->addOption(srv.getServerID());

    // Pass it to the server and hope for a REPLY
    Pkt6Ptr reply = srv.processRequest(req);

    // check if we get response at all
    checkResponse(reply, DHCPV6_REPLY, 1234);

    OptionPtr tmp = reply->getOption(D6O_IA_NA);
    ASSERT_TRUE(tmp);

    // check that IA_NA was returned and that there's an address included
    boost::shared_ptr<Option6IAAddr> addr = checkIA_NA(reply, 234, subnet_->getT1(),
                                                subnet_->getT2());
    ASSERT_TRUE(addr);

    // check that we've got the address we requested
    checkIAAddr(addr, hint, subnet_->getPreferred(), subnet_->getValid());

    // check DUIDs
    checkServerId(reply, srv.getServerID());
    checkClientId(reply, clientid);

    // check that the lease is really in the database
    Lease6Ptr l = checkLease(duid_, reply->getOption(D6O_IA_NA), addr);
    EXPECT_TRUE(l);
    LeaseMgrFactory::instance().deleteLease(addr->getAddress());
}

// This test checks that the server is offering different addresses to different
// clients in REQUEST. Please note that ADVERTISE is not a guarantee that such
// and address will be assigned. Had the pool was very small and contained only
// 2 addresses, the third client would get the same advertise as the first one
// and this is a correct behavior. It is REQUEST that will fail for the third
// client. ADVERTISE is basically saying "if you send me a request, you will
// probably get an address like this" (there are no guarantees).
TEST_F(Dhcpv6SrvTest, ManyRequests) {
    NakedDhcpv6Srv srv(0);

    ASSERT_TRUE(subnet_);

    Pkt6Ptr req1 = Pkt6Ptr(new Pkt6(DHCPV6_REQUEST, 1234));
    Pkt6Ptr req2 = Pkt6Ptr(new Pkt6(DHCPV6_REQUEST, 2345));
    Pkt6Ptr req3 = Pkt6Ptr(new Pkt6(DHCPV6_REQUEST, 3456));

    req1->setRemoteAddr(IOAddress("fe80::abcd"));
    req2->setRemoteAddr(IOAddress("fe80::1223"));
    req3->setRemoteAddr(IOAddress("fe80::3467"));

    req1->addOption(generateIA(1, 1500, 3000));
    req2->addOption(generateIA(2, 1500, 3000));
    req3->addOption(generateIA(3, 1500, 3000));

    // different client-id sizes
    OptionPtr clientid1 = generateClientId(12);
    OptionPtr clientid2 = generateClientId(14);
    OptionPtr clientid3 = generateClientId(16);

    req1->addOption(clientid1);
    req2->addOption(clientid2);
    req3->addOption(clientid3);

    // server-id is mandatory in REQUEST
    req1->addOption(srv.getServerID());
    req2->addOption(srv.getServerID());
    req3->addOption(srv.getServerID());

    // Pass it to the server and get an advertise
    Pkt6Ptr reply1 = srv.processRequest(req1);
    Pkt6Ptr reply2 = srv.processRequest(req2);
    Pkt6Ptr reply3 = srv.processRequest(req3);

    // check if we get response at all
    checkResponse(reply1, DHCPV6_REPLY, 1234);
    checkResponse(reply2, DHCPV6_REPLY, 2345);
    checkResponse(reply3, DHCPV6_REPLY, 3456);

    // check that IA_NA was returned and that there's an address included
    boost::shared_ptr<Option6IAAddr> addr1 = checkIA_NA(reply1, 1, subnet_->getT1(),
                                                subnet_->getT2());
    boost::shared_ptr<Option6IAAddr> addr2 = checkIA_NA(reply2, 2, subnet_->getT1(),
                                                subnet_->getT2());
    boost::shared_ptr<Option6IAAddr> addr3 = checkIA_NA(reply3, 3, subnet_->getT1(),
                                                subnet_->getT2());

    ASSERT_TRUE(addr1);
    ASSERT_TRUE(addr2);
    ASSERT_TRUE(addr3);

    // Check that the assigned address is indeed from the configured pool
    checkIAAddr(addr1, addr1->getAddress(), subnet_->getPreferred(), subnet_->getValid());
    checkIAAddr(addr2, addr2->getAddress(), subnet_->getPreferred(), subnet_->getValid());
    checkIAAddr(addr3, addr3->getAddress(), subnet_->getPreferred(), subnet_->getValid());

    // check DUIDs
    checkServerId(reply1, srv.getServerID());
    checkServerId(reply2, srv.getServerID());
    checkServerId(reply3, srv.getServerID());
    checkClientId(reply1, clientid1);
    checkClientId(reply2, clientid2);
    checkClientId(reply3, clientid3);

    // Finally check that the addresses offered are different
    EXPECT_NE(addr1->getAddress().toText(), addr2->getAddress().toText());
    EXPECT_NE(addr2->getAddress().toText(), addr3->getAddress().toText());
    EXPECT_NE(addr3->getAddress().toText(), addr1->getAddress().toText());
    cout << "Assigned address to client1=" << addr1->getAddress().toText() << endl;
    cout << "Assigned address to client2=" << addr2->getAddress().toText() << endl;
    cout << "Assigned address to client3=" << addr3->getAddress().toText() << endl;
}

// This test verifies that incoming (positive) RENEW can be handled properly, that a
// REPLY is generated, that the response has an address and that address
// really belongs to the configured pool and that lease is actually renewed.
//
// expected:
// - returned REPLY message has copy of client-id
// - returned REPLY message has server-id
// - returned REPLY message has IA that includes IAADDR
// - lease is actually renewed in LeaseMgr
TEST_F(Dhcpv6SrvTest, RenewBasic) {
    NakedDhcpv6Srv srv(0);

    const IOAddress addr("2001:db8:1:1::cafe:babe");
    const uint32_t iaid = 234;

    // Generate client-id also duid_
    OptionPtr clientid = generateClientId();

    // Check that the address we are about to use is indeed in pool
    ASSERT_TRUE(subnet_->inPool(addr));

    // Note that preferred, valid, T1 and T2 timers and CLTT are set to invalid
    // value on purpose. They should be updated during RENEW.
    Lease6Ptr lease(new Lease6(Lease6::LEASE_IA_NA, addr, duid_, iaid,
                               501, 502, 503, 504, subnet_->getID(), 0));
    lease->cltt_ = 1234;
    ASSERT_TRUE(LeaseMgrFactory::instance().addLease(lease));

    // Check that the lease is really in the database
    Lease6Ptr l = LeaseMgrFactory::instance().getLease6(addr);
    ASSERT_TRUE(l);

    // Check that T1, T2, preferred, valid and cltt really set and not using
    // previous (500, 501, etc.) values
    EXPECT_NE(l->t1_, subnet_->getT1());
    EXPECT_NE(l->t2_, subnet_->getT2());
    EXPECT_NE(l->preferred_lft_, subnet_->getPreferred());
    EXPECT_NE(l->valid_lft_, subnet_->getValid());
    EXPECT_NE(l->cltt_, time(NULL));

    // Let's create a RENEW
    Pkt6Ptr req = Pkt6Ptr(new Pkt6(DHCPV6_RENEW, 1234));
    req->setRemoteAddr(IOAddress("fe80::abcd"));
    boost::shared_ptr<Option6IA> ia = generateIA(iaid, 1500, 3000);

    OptionPtr renewed_addr_opt(new Option6IAAddr(D6O_IAADDR, addr, 300, 500));
    ia->addOption(renewed_addr_opt);
    req->addOption(ia);
    req->addOption(clientid);

    // Server-id is mandatory in RENEW
    req->addOption(srv.getServerID());

    // Pass it to the server and hope for a REPLY
    Pkt6Ptr reply = srv.processRenew(req);

    // Check if we get response at all
    checkResponse(reply, DHCPV6_REPLY, 1234);

    OptionPtr tmp = reply->getOption(D6O_IA_NA);
    ASSERT_TRUE(tmp);

    // Check that IA_NA was returned and that there's an address included
    boost::shared_ptr<Option6IAAddr> addr_opt = checkIA_NA(reply, 234, subnet_->getT1(),
                                                           subnet_->getT2());

    ASSERT_TRUE(addr_opt);

    // Check that we've got the address we requested
    checkIAAddr(addr_opt, addr, subnet_->getPreferred(), subnet_->getValid());

    // Check DUIDs
    checkServerId(reply, srv.getServerID());
    checkClientId(reply, clientid);

    // Check that the lease is really in the database
    l = checkLease(duid_, reply->getOption(D6O_IA_NA), addr_opt);
    ASSERT_TRUE(l);

    // Check that T1, T2, preferred, valid and cltt were really updated
    EXPECT_EQ(l->t1_, subnet_->getT1());
    EXPECT_EQ(l->t2_, subnet_->getT2());
    EXPECT_EQ(l->preferred_lft_, subnet_->getPreferred());
    EXPECT_EQ(l->valid_lft_, subnet_->getValid());

    // Checking for CLTT is a bit tricky if we want to avoid off by 1 errors
    int32_t cltt = static_cast<int32_t>(l->cltt_);
    int32_t expected = static_cast<int32_t>(time(NULL));
    // equality or difference by 1 between cltt and expected is ok.
    EXPECT_GE(1, abs(cltt - expected));

    EXPECT_TRUE(LeaseMgrFactory::instance().deleteLease(addr_opt->getAddress()));
}

// This test verifies that incoming (invalid) RENEW can be handled properly.
//
// This test checks 3 scenarios:
// 1. there is no such lease at all
// 2. there is such a lease, but it is assigned to a different IAID
// 3. there is such a lease, but it belongs to a different client
//
// expected:
// - returned REPLY message has copy of client-id
// - returned REPLY message has server-id
// - returned REPLY message has IA that includes STATUS-CODE
// - No lease in LeaseMgr
TEST_F(Dhcpv6SrvTest, RenewReject) {
    NakedDhcpv6Srv srv(0);

    const IOAddress addr("2001:db8:1:1::dead");
    const uint32_t transid = 1234;
    const uint32_t valid_iaid = 234;
    const uint32_t bogus_iaid = 456;

    // Quick sanity check that the address we're about to use is ok
    ASSERT_TRUE(subnet_->inPool(addr));

    // GenerateClientId() also sets duid_
    OptionPtr clientid = generateClientId();

    // Check that the lease is NOT in the database
    Lease6Ptr l = LeaseMgrFactory::instance().getLease6(addr);
    ASSERT_FALSE(l);

    // Let's create a RENEW
    Pkt6Ptr req = Pkt6Ptr(new Pkt6(DHCPV6_RENEW, transid));
    req->setRemoteAddr(IOAddress("fe80::abcd"));
    boost::shared_ptr<Option6IA> ia = generateIA(bogus_iaid, 1500, 3000);

    OptionPtr renewed_addr_opt(new Option6IAAddr(D6O_IAADDR, addr, 300, 500));
    ia->addOption(renewed_addr_opt);
    req->addOption(ia);
    req->addOption(clientid);

    // Server-id is mandatory in RENEW
    req->addOption(srv.getServerID());

    // Case 1: No lease known to server

    // Pass it to the server and hope for a REPLY
    Pkt6Ptr reply = srv.processRenew(req);

    // Check if we get response at all
    checkResponse(reply, DHCPV6_REPLY, transid);
    OptionPtr tmp = reply->getOption(D6O_IA_NA);
    ASSERT_TRUE(tmp);
    // Check that IA_NA was returned and that there's an address included
    ia = boost::dynamic_pointer_cast<Option6IA>(tmp);
    ASSERT_TRUE(ia);
    checkIA_NAStatusCode(ia, STATUS_NoBinding);

    // Check that there is no lease added
    l = LeaseMgrFactory::instance().getLease6(addr);
    ASSERT_FALSE(l);

    // CASE 2: Lease is known and belongs to this client, but to a different IAID

    // Note that preferred, valid, T1 and T2 timers and CLTT are set to invalid
    // value on purpose. They should be updated during RENEW.
    Lease6Ptr lease(new Lease6(Lease6::LEASE_IA_NA, addr, duid_, valid_iaid,
                               501, 502, 503, 504, subnet_->getID(), 0));
    lease->cltt_ = 123; // Let's use it as an indicator that the lease
                        // was NOT updated.
    ASSERT_TRUE(LeaseMgrFactory::instance().addLease(lease));

    // Pass it to the server and hope for a REPLY
    reply = srv.processRenew(req);
    checkResponse(reply, DHCPV6_REPLY, transid);
    tmp = reply->getOption(D6O_IA_NA);
    ASSERT_TRUE(tmp);
    // Check that IA_NA was returned and that there's an address included
    ia = boost::dynamic_pointer_cast<Option6IA>(tmp);
    ASSERT_TRUE(ia);
    checkIA_NAStatusCode(ia, STATUS_NoBinding);

    // There is a iaid mis-match, so server should respond that there is
    // no such address to renew.

    // CASE 3: Lease belongs to a client with different client-id
    req->delOption(D6O_CLIENTID);
    ia = boost::dynamic_pointer_cast<Option6IA>(req->getOption(D6O_IA_NA));
    ia->setIAID(valid_iaid); // Now iaid in renew matches that in leasemgr
    req->addOption(generateClientId(13)); // generate different DUID
                                          // (with length 13)

    reply = srv.processRenew(req);
    checkResponse(reply, DHCPV6_REPLY, transid);
    tmp = reply->getOption(D6O_IA_NA);
    ASSERT_TRUE(tmp);
    // Check that IA_NA was returned and that there's an address included
    ia = boost::dynamic_pointer_cast<Option6IA>(tmp);
    ASSERT_TRUE(ia);
    checkIA_NAStatusCode(ia, STATUS_NoBinding);

    lease = LeaseMgrFactory::instance().getLease6(addr);
    ASSERT_TRUE(lease);
    // Verify that the lease was not updated.
    EXPECT_EQ(123, lease->cltt_);

    EXPECT_TRUE(LeaseMgrFactory::instance().deleteLease(addr));
}

// This test verifies that incoming (positive) RELEASE can be handled properly,
// that a REPLY is generated, that the response has status code and that the
// lease is indeed removed from the database.
//
// expected:
// - returned REPLY message has copy of client-id
// - returned REPLY message has server-id
// - returned REPLY message has IA that does not include an IAADDR
// - lease is actually removed from LeaseMgr
TEST_F(Dhcpv6SrvTest, ReleaseBasic) {
    NakedDhcpv6Srv srv(0);

    const IOAddress addr("2001:db8:1:1::cafe:babe");
    const uint32_t iaid = 234;

    // Generate client-id also duid_
    OptionPtr clientid = generateClientId();

    // Check that the address we are about to use is indeed in pool
    ASSERT_TRUE(subnet_->inPool(addr));

    // Note that preferred, valid, T1 and T2 timers and CLTT are set to invalid
    // value on purpose. They should be updated during RENEW.
    Lease6Ptr lease(new Lease6(Lease6::LEASE_IA_NA, addr, duid_, iaid,
                               501, 502, 503, 504, subnet_->getID(), 0));
    lease->cltt_ = 1234;
    ASSERT_TRUE(LeaseMgrFactory::instance().addLease(lease));

    // Check that the lease is really in the database
    Lease6Ptr l = LeaseMgrFactory::instance().getLease6(addr);
    ASSERT_TRUE(l);

    // Let's create a RELEASE
    Pkt6Ptr req = Pkt6Ptr(new Pkt6(DHCPV6_RELEASE, 1234));
    req->setRemoteAddr(IOAddress("fe80::abcd"));
    boost::shared_ptr<Option6IA> ia = generateIA(iaid, 1500, 3000);

    OptionPtr released_addr_opt(new Option6IAAddr(D6O_IAADDR, addr, 300, 500));
    ia->addOption(released_addr_opt);
    req->addOption(ia);
    req->addOption(clientid);

    // Server-id is mandatory in RELEASE
    req->addOption(srv.getServerID());

    // Pass it to the server and hope for a REPLY
    Pkt6Ptr reply = srv.processRelease(req);

    // Check if we get response at all
    checkResponse(reply, DHCPV6_REPLY, 1234);

    OptionPtr tmp = reply->getOption(D6O_IA_NA);
    ASSERT_TRUE(tmp);

    // Check that IA_NA was returned and that there's an address included
    ia = boost::dynamic_pointer_cast<Option6IA>(tmp);
    checkIA_NAStatusCode(ia, STATUS_Success);
    checkMsgStatusCode(reply, STATUS_Success);

    // There should be no address returned in RELEASE (see RFC3315, 18.2.6)
    EXPECT_FALSE(tmp->getOption(D6O_IAADDR));

    // Check DUIDs
    checkServerId(reply, srv.getServerID());
    checkClientId(reply, clientid);

    // Check that the lease is really gone in the database
    // get lease by address
    l = LeaseMgrFactory::instance().getLease6(addr);
    ASSERT_FALSE(l);

    // get lease by subnetid/duid/iaid combination
    l = LeaseMgrFactory::instance().getLease6(*duid_, iaid, subnet_->getID());
    ASSERT_FALSE(l);
}

// This test verifies that incoming (invalid) RELEASE can be handled properly.
//
// This test checks 3 scenarios:
// 1. there is no such lease at all
// 2. there is such a lease, but it is assigned to a different IAID
// 3. there is such a lease, but it belongs to a different client
//
// expected:
// - returned REPLY message has copy of client-id
// - returned REPLY message has server-id
// - returned REPLY message has IA that includes STATUS-CODE
// - No lease in LeaseMgr
TEST_F(Dhcpv6SrvTest, ReleaseReject) {

    NakedDhcpv6Srv srv(0);

    const IOAddress addr("2001:db8:1:1::dead");
    const uint32_t transid = 1234;
    const uint32_t valid_iaid = 234;
    const uint32_t bogus_iaid = 456;

    // Quick sanity check that the address we're about to use is ok
    ASSERT_TRUE(subnet_->inPool(addr));

    // GenerateClientId() also sets duid_
    OptionPtr clientid = generateClientId();

    // Check that the lease is NOT in the database
    Lease6Ptr l = LeaseMgrFactory::instance().getLease6(addr);
    ASSERT_FALSE(l);

    // Let's create a RELEASE
    Pkt6Ptr req = Pkt6Ptr(new Pkt6(DHCPV6_RELEASE, transid));
    req->setRemoteAddr(IOAddress("fe80::abcd"));
    boost::shared_ptr<Option6IA> ia = generateIA(bogus_iaid, 1500, 3000);

    OptionPtr released_addr_opt(new Option6IAAddr(D6O_IAADDR, addr, 300, 500));
    ia->addOption(released_addr_opt);
    req->addOption(ia);
    req->addOption(clientid);

    // Server-id is mandatory in RENEW
    req->addOption(srv.getServerID());

    // Case 1: No lease known to server
    SCOPED_TRACE("CASE 1: No lease known to server");

    // Pass it to the server and hope for a REPLY
    Pkt6Ptr reply = srv.processRelease(req);

    // Check if we get response at all
    checkResponse(reply, DHCPV6_REPLY, transid);
    OptionPtr tmp = reply->getOption(D6O_IA_NA);
    ASSERT_TRUE(tmp);
    // Check that IA_NA was returned and that there's an address included
    ia = boost::dynamic_pointer_cast<Option6IA>(tmp);
    ASSERT_TRUE(ia);
    checkIA_NAStatusCode(ia, STATUS_NoBinding);
    checkMsgStatusCode(reply, STATUS_NoBinding);

    // Check that the lease is not there
    l = LeaseMgrFactory::instance().getLease6(addr);
    ASSERT_FALSE(l);

    // CASE 2: Lease is known and belongs to this client, but to a different IAID
    SCOPED_TRACE("CASE 2: Lease is known and belongs to this client, but to a different IAID");

    Lease6Ptr lease(new Lease6(Lease6::LEASE_IA_NA, addr, duid_, valid_iaid,
                               501, 502, 503, 504, subnet_->getID(), 0));
    ASSERT_TRUE(LeaseMgrFactory::instance().addLease(lease));

    // Pass it to the server and hope for a REPLY
    reply = srv.processRelease(req);
    checkResponse(reply, DHCPV6_REPLY, transid);
    tmp = reply->getOption(D6O_IA_NA);
    ASSERT_TRUE(tmp);
    // Check that IA_NA was returned and that there's an address included
    ia = boost::dynamic_pointer_cast<Option6IA>(tmp);
    ASSERT_TRUE(ia);
    checkIA_NAStatusCode(ia, STATUS_NoBinding);
    checkMsgStatusCode(reply, STATUS_NoBinding);

    // Check that the lease is still there
    l = LeaseMgrFactory::instance().getLease6(addr);
    ASSERT_TRUE(l);

    // CASE 3: Lease belongs to a client with different client-id
    SCOPED_TRACE("CASE 3: Lease belongs to a client with different client-id");

    req->delOption(D6O_CLIENTID);
    ia = boost::dynamic_pointer_cast<Option6IA>(req->getOption(D6O_IA_NA));
    ia->setIAID(valid_iaid); // Now iaid in renew matches that in leasemgr
    req->addOption(generateClientId(13)); // generate different DUID
                                          // (with length 13)

    reply = srv.processRelease(req);
    checkResponse(reply, DHCPV6_REPLY, transid);
    tmp = reply->getOption(D6O_IA_NA);
    ASSERT_TRUE(tmp);
    // Check that IA_NA was returned and that there's an address included
    ia = boost::dynamic_pointer_cast<Option6IA>(tmp);
    ASSERT_TRUE(ia);
    checkIA_NAStatusCode(ia, STATUS_NoBinding);
    checkMsgStatusCode(reply, STATUS_NoBinding);

    // Check that the lease is still there
    l = LeaseMgrFactory::instance().getLease6(addr);
    ASSERT_TRUE(l);

    // Finally, let's cleanup the database
    EXPECT_TRUE(LeaseMgrFactory::instance().deleteLease(addr));
}

// This test verifies if the status code option is generated properly.
TEST_F(Dhcpv6SrvTest, StatusCode) {
    NakedDhcpv6Srv srv(0);

    // a dummy content for client-id
    uint8_t expected[] = {
        0x0, 0xD, // option code = 13
        0x0, 0x7, // option length = 7
        0x0, 0x3, // status code = 3
        0x41, 0x42, 0x43, 0x44, 0x45 // string value ABCDE
    };
    // Create the option.
    OptionPtr status = srv.createStatusCode(3, "ABCDE");
    // Allocate an output buffer. We will store the option
    // in wire format here.
    OutputBuffer buf(sizeof(expected));
    // Prepare the wire format.
    ASSERT_NO_THROW(status->pack(buf));
    // Check that the option buffer has valid length (option header + data).
    ASSERT_EQ(sizeof(expected), buf.getLength());
    // Verify the contents of the option.
    EXPECT_EQ(0, memcmp(expected, buf.getData(), sizeof(expected)));
}

// This test verifies if the sanityCheck() really checks options presence.
TEST_F(Dhcpv6SrvTest, sanityCheck) {
    NakedDhcpv6Srv srv(0);

    Pkt6Ptr pkt = Pkt6Ptr(new Pkt6(DHCPV6_SOLICIT, 1234));

    // Set link-local sender address, so appropriate subnet can be
    // selected for this packet.
    pkt->setRemoteAddr(IOAddress("fe80::abcd"));

    // client-id is optional for information-request, so
    EXPECT_NO_THROW(srv.sanityCheck(pkt, Dhcpv6Srv::OPTIONAL, Dhcpv6Srv::OPTIONAL));

    // empty packet, no client-id, no server-id
    EXPECT_THROW(srv.sanityCheck(pkt, Dhcpv6Srv::MANDATORY, Dhcpv6Srv::FORBIDDEN),
                 RFCViolation);

    // This doesn't make much sense, but let's check it for completeness
    EXPECT_NO_THROW(srv.sanityCheck(pkt, Dhcpv6Srv::FORBIDDEN, Dhcpv6Srv::FORBIDDEN));

    OptionPtr clientid = generateClientId();
    pkt->addOption(clientid);

    // client-id is mandatory, server-id is forbidden (as in SOLICIT or REBIND)
    EXPECT_NO_THROW(srv.sanityCheck(pkt, Dhcpv6Srv::MANDATORY, Dhcpv6Srv::FORBIDDEN));

    pkt->addOption(srv.getServerID());

    // both client-id and server-id are mandatory (as in REQUEST, RENEW, RELEASE, DECLINE)
    EXPECT_NO_THROW(srv.sanityCheck(pkt, Dhcpv6Srv::MANDATORY, Dhcpv6Srv::MANDATORY));

    // sane section ends here, let's do some negative tests as well

    pkt->addOption(clientid);
    pkt->addOption(clientid);

    // with more than one client-id it should throw, no matter what
    EXPECT_THROW(srv.sanityCheck(pkt, Dhcpv6Srv::OPTIONAL, Dhcpv6Srv::OPTIONAL),
                 RFCViolation);
    EXPECT_THROW(srv.sanityCheck(pkt, Dhcpv6Srv::MANDATORY, Dhcpv6Srv::OPTIONAL),
                 RFCViolation);
    EXPECT_THROW(srv.sanityCheck(pkt, Dhcpv6Srv::OPTIONAL, Dhcpv6Srv::MANDATORY),
                 RFCViolation);
    EXPECT_THROW(srv.sanityCheck(pkt, Dhcpv6Srv::MANDATORY, Dhcpv6Srv::MANDATORY),
                 RFCViolation);

    pkt->delOption(D6O_CLIENTID);
    pkt->delOption(D6O_CLIENTID);

    // again we have only one client-id

    // let's try different type of insanity - several server-ids
    pkt->addOption(srv.getServerID());
    pkt->addOption(srv.getServerID());

    // with more than one server-id it should throw, no matter what
    EXPECT_THROW(srv.sanityCheck(pkt, Dhcpv6Srv::OPTIONAL, Dhcpv6Srv::OPTIONAL),
                 RFCViolation);
    EXPECT_THROW(srv.sanityCheck(pkt, Dhcpv6Srv::MANDATORY, Dhcpv6Srv::OPTIONAL),
                 RFCViolation);
    EXPECT_THROW(srv.sanityCheck(pkt, Dhcpv6Srv::OPTIONAL, Dhcpv6Srv::MANDATORY),
                 RFCViolation);
    EXPECT_THROW(srv.sanityCheck(pkt, Dhcpv6Srv::MANDATORY, Dhcpv6Srv::MANDATORY),
                 RFCViolation);
}

// This test verifies if selectSubnet() selects proper subnet for a given
// source address.
TEST_F(Dhcpv6SrvTest, selectSubnetAddr) {
    NakedDhcpv6Srv srv(0);

    Subnet6Ptr subnet1(new Subnet6(IOAddress("2001:db8:1::"), 48, 1, 2, 3, 4));
    Subnet6Ptr subnet2(new Subnet6(IOAddress("2001:db8:2::"), 48, 1, 2, 3, 4));
    Subnet6Ptr subnet3(new Subnet6(IOAddress("2001:db8:3::"), 48, 1, 2, 3, 4));

    // CASE 1: We have only one subnet defined and we received local traffic.
    // The only available subnet should be selected
    CfgMgr::instance().deleteSubnets6();
    CfgMgr::instance().addSubnet6(subnet1); // just a single subnet

    Pkt6Ptr pkt = Pkt6Ptr(new Pkt6(DHCPV6_SOLICIT, 1234));
    pkt->setRemoteAddr(IOAddress("fe80::abcd"));

    Subnet6Ptr selected = srv.selectSubnet(pkt);
    EXPECT_EQ(selected, subnet1);

    // CASE 2: We have only one subnet defined and we received relayed traffic.
    // We should NOT select it.

    // Identical steps as in case 1, but repeated for clarity
    CfgMgr::instance().deleteSubnets6();
    CfgMgr::instance().addSubnet6(subnet1); // just a single subnet
    pkt->setRemoteAddr(IOAddress("2001:db8:abcd::2345"));
    selected = srv.selectSubnet(pkt);
    EXPECT_FALSE(selected);

    // CASE 3: We have three subnets defined and we received local traffic.
    // Nothing should be selected.
    CfgMgr::instance().deleteSubnets6();
    CfgMgr::instance().addSubnet6(subnet1);
    CfgMgr::instance().addSubnet6(subnet2);
    CfgMgr::instance().addSubnet6(subnet3);
    pkt->setRemoteAddr(IOAddress("fe80::abcd"));
    selected = srv.selectSubnet(pkt);
    EXPECT_FALSE(selected);

    // CASE 4: We have three subnets defined and we received relayed traffic
    // that came out of subnet 2. We should select subnet2 then
    CfgMgr::instance().deleteSubnets6();
    CfgMgr::instance().addSubnet6(subnet1);
    CfgMgr::instance().addSubnet6(subnet2);
    CfgMgr::instance().addSubnet6(subnet3);
    pkt->setRemoteAddr(IOAddress("2001:db8:2::baca"));
    selected = srv.selectSubnet(pkt);
    EXPECT_EQ(selected, subnet2);

    // CASE 5: We have three subnets defined and we received relayed traffic
    // that came out of undefined subnet. We should select nothing
    CfgMgr::instance().deleteSubnets6();
    CfgMgr::instance().addSubnet6(subnet1);
    CfgMgr::instance().addSubnet6(subnet2);
    CfgMgr::instance().addSubnet6(subnet3);
    pkt->setRemoteAddr(IOAddress("2001:db8:4::baca"));
    selected = srv.selectSubnet(pkt);
    EXPECT_FALSE(selected);

}

// This test verifies if selectSubnet() selects proper subnet for a given
// network interface name.
TEST_F(Dhcpv6SrvTest, selectSubnetIface) {
    NakedDhcpv6Srv srv(0);

    Subnet6Ptr subnet1(new Subnet6(IOAddress("2001:db8:1::"), 48, 1, 2, 3, 4));
    Subnet6Ptr subnet2(new Subnet6(IOAddress("2001:db8:2::"), 48, 1, 2, 3, 4));
    Subnet6Ptr subnet3(new Subnet6(IOAddress("2001:db8:3::"), 48, 1, 2, 3, 4));

    subnet1->setIface("eth0");
    subnet3->setIface("wifi1");

    // CASE 1: We have only one subnet defined and it is available via eth0.
    // Packet came from eth0. The only available subnet should be selected
    CfgMgr::instance().deleteSubnets6();
    CfgMgr::instance().addSubnet6(subnet1); // just a single subnet

    Pkt6Ptr pkt = Pkt6Ptr(new Pkt6(DHCPV6_SOLICIT, 1234));
    pkt->setIface("eth0");

    Subnet6Ptr selected = srv.selectSubnet(pkt);
    EXPECT_EQ(selected, subnet1);

    // CASE 2: We have only one subnet defined and it is available via eth0.
    // Packet came from eth1. We should not select it
    CfgMgr::instance().deleteSubnets6();
    CfgMgr::instance().addSubnet6(subnet1); // just a single subnet

    pkt->setIface("eth1");

    selected = srv.selectSubnet(pkt);
    EXPECT_FALSE(selected);

    // CASE 3: We have only 3 subnets defined, one over eth0, one remote and
    // one over wifi1.
    // Packet came from eth1. We should not select it
    CfgMgr::instance().deleteSubnets6();
    CfgMgr::instance().addSubnet6(subnet1);
    CfgMgr::instance().addSubnet6(subnet2);
    CfgMgr::instance().addSubnet6(subnet3);

    pkt->setIface("eth0");
    EXPECT_EQ(subnet1, srv.selectSubnet(pkt));

    pkt->setIface("eth3"); // no such interface
    EXPECT_EQ(Subnet6Ptr(), srv.selectSubnet(pkt)); // nothing selected

    pkt->setIface("wifi1");
    EXPECT_EQ(subnet3, srv.selectSubnet(pkt));
}

// This test verifies if selectSubnet() selects proper subnet for a given
// linkaddr in RELAY-FORW message
TEST_F(Dhcpv6SrvTest, selectSubnetRelayLinkaddr) {
    NakedDhcpv6Srv srv(0);

    Subnet6Ptr subnet1(new Subnet6(IOAddress("2001:db8:1::"), 48, 1, 2, 3, 4));
    Subnet6Ptr subnet2(new Subnet6(IOAddress("2001:db8:2::"), 48, 1, 2, 3, 4));
    Subnet6Ptr subnet3(new Subnet6(IOAddress("2001:db8:3::"), 48, 1, 2, 3, 4));

    Pkt6::RelayInfo relay;
    relay.linkaddr_ = IOAddress("2001:db8:2::1234");
    relay.peeraddr_ = IOAddress("fe80::1");

    // CASE 1: We have only one subnet defined and we received relayed traffic.
    // The only available subnet should NOT be selected.
    CfgMgr::instance().deleteSubnets6();
    CfgMgr::instance().addSubnet6(subnet1); // just a single subnet

    Pkt6Ptr pkt = Pkt6Ptr(new Pkt6(DHCPV6_SOLICIT, 1234));
    pkt->relay_info_.push_back(relay);

    Subnet6Ptr selected = srv.selectSubnet(pkt);
    EXPECT_FALSE(selected);

    // CASE 2: We have three subnets defined and we received relayed traffic.
    // Nothing should be selected.
    CfgMgr::instance().deleteSubnets6();
    CfgMgr::instance().addSubnet6(subnet1);
    CfgMgr::instance().addSubnet6(subnet2);
    CfgMgr::instance().addSubnet6(subnet3);
    selected = srv.selectSubnet(pkt);
    EXPECT_EQ(selected, subnet2);

    // CASE 3: We have three subnets defined and we received relayed traffic
    // that came out of subnet 2. We should select subnet2 then
    CfgMgr::instance().deleteSubnets6();
    CfgMgr::instance().addSubnet6(subnet1);
    CfgMgr::instance().addSubnet6(subnet2);
    CfgMgr::instance().addSubnet6(subnet3);

    // Source of the packet should have no meaning. Selection is based
    // on linkaddr field in the relay
    pkt->setRemoteAddr(IOAddress("2001:db8:1::baca"));
    selected = srv.selectSubnet(pkt);
    EXPECT_EQ(selected, subnet2);

    // CASE 4: We have three subnets defined and we received relayed traffic
    // that came out of undefined subnet. We should select nothing
    CfgMgr::instance().deleteSubnets6();
    CfgMgr::instance().addSubnet6(subnet1);
    CfgMgr::instance().addSubnet6(subnet2);
    CfgMgr::instance().addSubnet6(subnet3);
    pkt->relay_info_.clear();
    relay.linkaddr_ = IOAddress("2001:db8:4::1234");
    pkt->relay_info_.push_back(relay);
    selected = srv.selectSubnet(pkt);
    EXPECT_FALSE(selected);

}

// This test verifies if selectSubnet() selects proper subnet for a given
// interface-id option
TEST_F(Dhcpv6SrvTest, selectSubnetRelayInterfaceId) {
    NakedDhcpv6Srv srv(0);

    Subnet6Ptr subnet1(new Subnet6(IOAddress("2001:db8:1::"), 48, 1, 2, 3, 4));
    Subnet6Ptr subnet2(new Subnet6(IOAddress("2001:db8:2::"), 48, 1, 2, 3, 4));
    Subnet6Ptr subnet3(new Subnet6(IOAddress("2001:db8:3::"), 48, 1, 2, 3, 4));

    subnet1->setInterfaceId(generateInterfaceId("relay1"));
    subnet2->setInterfaceId(generateInterfaceId("relay2"));

    // CASE 1: We have only one subnet defined and it is for interface-id "relay1"
    // Packet came with interface-id "relay2". We should not select subnet1
    CfgMgr::instance().deleteSubnets6();
    CfgMgr::instance().addSubnet6(subnet1); // just a single subnet

    Pkt6Ptr pkt = Pkt6Ptr(new Pkt6(DHCPV6_SOLICIT, 1234));
    Pkt6::RelayInfo relay;
    relay.linkaddr_ = IOAddress("2001:db8:2::1234");
    relay.peeraddr_ = IOAddress("fe80::1");
    OptionPtr opt = generateInterfaceId("relay2");
    relay.options_.insert(make_pair(opt->getType(), opt));
    pkt->relay_info_.push_back(relay);

    // There is only one subnet configured and we are outside of that subnet
    Subnet6Ptr selected = srv.selectSubnet(pkt);
    EXPECT_FALSE(selected);

    // CASE 2: We have only one subnet defined and it is for interface-id "relay2"
    // Packet came with interface-id "relay2". We should select it
    CfgMgr::instance().deleteSubnets6();
    CfgMgr::instance().addSubnet6(subnet2); // just a single subnet
    selected = srv.selectSubnet(pkt);
    EXPECT_EQ(selected, subnet2);

    // CASE 3: We have only 3 subnets defined: one remote for interface-id "relay1",
    // one remote for interface-id "relay2" and third local
    // packet comes with interface-id "relay2". We should select subnet2
    CfgMgr::instance().deleteSubnets6();
    CfgMgr::instance().addSubnet6(subnet1);
    CfgMgr::instance().addSubnet6(subnet2);
    CfgMgr::instance().addSubnet6(subnet3);

    EXPECT_EQ(subnet2, srv.selectSubnet(pkt));
}

// This test verifies if the server-id disk operations (read, write) are
// working properly.
TEST_F(Dhcpv6SrvTest, ServerID) {
    NakedDhcpv6Srv srv(0);

    string duid1_text = "01:ff:02:03:06:80:90:ab:cd:ef";
    uint8_t duid1[] = { 0x01, 0xff, 2, 3, 6, 0x80, 0x90, 0xab, 0xcd, 0xef };
    OptionBuffer expected_duid1(duid1, duid1 + sizeof(duid1));

    fstream file1(DUID_FILE, ios::out | ios::trunc);
    file1 << duid1_text;
    file1.close();

    // Test reading from a file
    EXPECT_TRUE(srv.loadServerID(DUID_FILE));
    ASSERT_TRUE(srv.getServerID());
    ASSERT_EQ(sizeof(duid1) + Option::OPTION6_HDR_LEN, srv.getServerID()->len());
    ASSERT_TRUE(expected_duid1 == srv.getServerID()->getData());

    // Now test writing to a file
    EXPECT_EQ(0, unlink(DUID_FILE));
    EXPECT_NO_THROW(srv.writeServerID(DUID_FILE));

    fstream file2(DUID_FILE, ios::in);
    ASSERT_TRUE(file2.good());
    string text;
    file2 >> text;
    file2.close();

    EXPECT_EQ(duid1_text, text);
}

// A set of tests verifying server's behaviour when it receives the DHCPv6
// Client Fqdn Option.
// @todo: Extend these tests once appropriate configuration parameters are
// implemented (ticket #3034).

// Test server's response when client requests that server performs AAAA update.
TEST_F(FqdnDhcpv6SrvTest, serverAAAAUpdate) {
    testFqdn(DHCPV6_SOLICIT, true, FQDN_FLAG_S, "myhost.example.com",
             Option6ClientFqdn::FULL, Option6ClientFqdn::FLAG_S,
             "myhost.example.com.");
}

// Test server's response when client provides partial domain-name and requests
// that server performs AAAA update.
TEST_F(FqdnDhcpv6SrvTest, serverAAAAUpdatePartialName) {
    testFqdn(DHCPV6_SOLICIT, true, FQDN_FLAG_S, "myhost",
             Option6ClientFqdn::PARTIAL, Option6ClientFqdn::FLAG_S,
             "myhost.example.com.");
}

// Test server's response when client provides empty domain-name and requests
// that server performs AAAA update.
TEST_F(FqdnDhcpv6SrvTest, serverAAAAUpdateNoName) {
    testFqdn(DHCPV6_SOLICIT, true, FQDN_FLAG_S, "",
             Option6ClientFqdn::PARTIAL, Option6ClientFqdn::FLAG_S,
             "myhost.example.com.");
}

// Test server's response when client requests no DNS update.
TEST_F(FqdnDhcpv6SrvTest, noUpdate) {
    testFqdn(DHCPV6_SOLICIT, true, FQDN_FLAG_N, "myhost.example.com",
             Option6ClientFqdn::FULL, Option6ClientFqdn::FLAG_N,
             "myhost.example.com.");
}

// Test server's response when client requests that server delegates the AAAA
// update to the client and this delegation is not allowed.
TEST_F(FqdnDhcpv6SrvTest, clientAAAAUpdateNotAllowed) {
    testFqdn(DHCPV6_SOLICIT, true, 0, "myhost.example.com.",
             Option6ClientFqdn::FULL, FQDN_FLAG_S | FQDN_FLAG_O,
             "myhost.example.com.");
}

// Test that exception is thrown if supplied NULL answer packet when
// creating NameChangeRequests.
TEST_F(FqdnDhcpv6SrvTest, createNameChangeRequestsNoAnswer) {
    NakedDhcpv6Srv srv(0);

    Pkt6Ptr answer;
    Option6ClientFqdnPtr fqdn = createClientFqdn(Option6ClientFqdn::FLAG_S,
                                                 "myhost.example.com",
                                                 Option6ClientFqdn::FULL);
    EXPECT_THROW(srv.createNameChangeRequests(answer, fqdn),
                 isc::Unexpected);

}

// Test that exception is thrown if supplied answer from the server
// contains no DUID when creating NameChangeRequests.
TEST_F(FqdnDhcpv6SrvTest, createNameChangeRequestsNoDUID) {
    NakedDhcpv6Srv srv(0);

    Pkt6Ptr answer = Pkt6Ptr(new Pkt6(DHCPV6_REPLY, 1234));
    Option6ClientFqdnPtr fqdn = createClientFqdn(Option6ClientFqdn::FLAG_S,
                                                 "myhost.example.com",
                                                 Option6ClientFqdn::FULL);

    EXPECT_THROW(srv.createNameChangeRequests(answer, fqdn),
                 isc::Unexpected);

}

// Test no NameChangeRequests are added if FQDN option is NULL.
TEST_F(FqdnDhcpv6SrvTest, createNameChangeRequestsNoFQDN) {
    NakedDhcpv6Srv srv(0);

    // Create Reply message with Client Id and Server id.
    Pkt6Ptr answer = generateMessageWithIds(DHCPV6_REPLY, srv);

    // Pass NULL FQDN option. No NameChangeRequests should be created.
    Option6ClientFqdnPtr fqdn;
    ASSERT_NO_THROW(srv.createNameChangeRequests(answer, fqdn));

    // There should be no new NameChangeRequests.
    EXPECT_TRUE(srv.name_change_reqs_.empty());
}

// Test that NameChangeRequests are not generated if an answer message
// contains no addresses.
TEST_F(FqdnDhcpv6SrvTest, createNameChangeRequestsNoAddr) {
    NakedDhcpv6Srv srv(0);

    // Create Reply message with Client Id and Server id.
    Pkt6Ptr answer = generateMessageWithIds(DHCPV6_REPLY, srv);

    Option6ClientFqdnPtr fqdn = createClientFqdn(Option6ClientFqdn::FLAG_S,
                                                 "myhost.example.com",
                                                 Option6ClientFqdn::FULL);

    ASSERT_NO_THROW(srv.createNameChangeRequests(answer, fqdn));

    // We didn't add any IAs, so there should be no NameChangeRequests in th
    // queue.
    ASSERT_TRUE(srv.name_change_reqs_.empty());
}

// Test that a number of NameChangeRequests is created as a result of
// processing the answer message which holds 3 IAs and when FQDN is
// specified.
TEST_F(FqdnDhcpv6SrvTest, createNameChangeRequests) {
    NakedDhcpv6Srv srv(0);

    // Create Reply message with Client Id and Server id.
    Pkt6Ptr answer = generateMessageWithIds(DHCPV6_REPLY, srv);

    // Create three IAs, each having different address.
    addIA(1234, IOAddress("2001:db8:1::1"), answer);
    addIA(2345, IOAddress("2001:db8:1::2"), answer);
    addIA(3456, IOAddress("2001:db8:1::3"), answer);

    Option6ClientFqdnPtr fqdn = createClientFqdn(Option6ClientFqdn::FLAG_S,
                                                 "myhost.example.com",
                                                 Option6ClientFqdn::FULL);

    // Create NameChangeRequests. Since we have added 3 IAs, it should
    // result in generation of 3 distinct NameChangeRequests.
    ASSERT_NO_THROW(srv.createNameChangeRequests(answer, fqdn));
    ASSERT_EQ(3, srv.name_change_reqs_.size());

    // Verify that NameChangeRequests are correct. Each call to the
    // verifyNameChangeRequest will pop verified request from the queue.

    verifyNameChangeRequest(srv, isc::d2::CHG_ADD, true, true, "2001:db8:1::1",
                            "000201415AA33D1187D148275136FA30300478"
                            "FAAAA3EBD29826B5C907B2C9268A6F52",
                            0, 500);

    verifyNameChangeRequest(srv, isc::d2::CHG_ADD, true, true, "2001:db8:1::2",
                            "000201415AA33D1187D148275136FA30300478"
                            "FAAAA3EBD29826B5C907B2C9268A6F52",
                            0, 500);

    verifyNameChangeRequest(srv, isc::d2::CHG_ADD, true, true, "2001:db8:1::3",
                            "000201415AA33D1187D148275136FA30300478"
                            "FAAAA3EBD29826B5C907B2C9268A6F52",
                            0, 500);

}

// Test creation of the NameChangeRequest to remove both forward and reverse
// mapping for the given lease.
TEST_F(FqdnDhcpv6SrvTest, createRemovalNameChangeRequestFwdRev) {
    NakedDhcpv6Srv srv(0);

    lease_->fqdn_fwd_ = true;
    lease_->fqdn_rev_ = true;
    lease_->hostname_ = "myhost.example.com.";

    ASSERT_NO_THROW(srv.createRemovalNameChangeRequest(lease_));

    ASSERT_EQ(1, srv.name_change_reqs_.size());

    verifyNameChangeRequest(srv, isc::d2::CHG_REMOVE, true, true,
                            "2001:db8:1::1",
                            "000201415AA33D1187D148275136FA30300478"
                            "FAAAA3EBD29826B5C907B2C9268A6F52",
                            0, 502);

}

// Test creation of the NameChangeRequest to remove reverse mapping for the
// given lease.
TEST_F(FqdnDhcpv6SrvTest, createRemovalNameChangeRequestRev) {
    NakedDhcpv6Srv srv(0);

    lease_->fqdn_fwd_ = false;
    lease_->fqdn_rev_ = true;
    lease_->hostname_ = "myhost.example.com.";

    ASSERT_NO_THROW(srv.createRemovalNameChangeRequest(lease_));

    ASSERT_EQ(1, srv.name_change_reqs_.size());

    verifyNameChangeRequest(srv, isc::d2::CHG_REMOVE, true, false,
                            "2001:db8:1::1",
                            "000201415AA33D1187D148275136FA30300478"
                            "FAAAA3EBD29826B5C907B2C9268A6F52",
                            0, 502);

}

// Test that NameChangeRequest to remove DNS records is not generated when
// neither forward nor reverse DNS update has been performed for a lease.
TEST_F(FqdnDhcpv6SrvTest, createRemovalNameChangeRequestNoUpdate) {
    NakedDhcpv6Srv srv(0);

    lease_->fqdn_fwd_ = false;
    lease_->fqdn_rev_ = false;

    ASSERT_NO_THROW(srv.createRemovalNameChangeRequest(lease_));

    EXPECT_TRUE(srv.name_change_reqs_.empty());

}

// Test that NameChangeRequest is not generated if the hostname hasn't been
// specified for a lease for which forward and reverse mapping has been set.
TEST_F(FqdnDhcpv6SrvTest, createRemovalNameChangeRequestNoHostname) {
    NakedDhcpv6Srv srv(0);

    lease_->fqdn_fwd_ = true;
    lease_->fqdn_rev_ = true;
    lease_->hostname_ = "";

    ASSERT_NO_THROW(srv.createRemovalNameChangeRequest(lease_));

    EXPECT_TRUE(srv.name_change_reqs_.empty());

}

// Test that NameChangeRequest is not generated if the invalid hostname has
// been specified for a lease for which forward and reverse mapping has been
// set.
TEST_F(FqdnDhcpv6SrvTest, createRemovalNameChangeRequestWrongHostname) {
    NakedDhcpv6Srv srv(0);

    lease_->fqdn_fwd_ = true;
    lease_->fqdn_rev_ = true;
    lease_->hostname_ = "myhost..example.com.";

    ASSERT_NO_THROW(srv.createRemovalNameChangeRequest(lease_));

    EXPECT_TRUE(srv.name_change_reqs_.empty());

}

// Test that Advertise message generated in a response to the Solicit will
// not result in generation if the NameChangeRequests.
TEST_F(FqdnDhcpv6SrvTest, processSolicit) {
    NakedDhcpv6Srv srv(0);

    // Create a Solicit message with FQDN option and generate server's
    // response using processRequest function. This will result in the
    // creation of a new lease and the appropriate NameChangeRequest
    // to add both reverse and forward mapping to DNS.
    testProcessMessage(DHCPV6_SOLICIT, "myhost.example.com", srv);
    EXPECT_TRUE(srv.name_change_reqs_.empty());
}

// Test that client may send two requests, each carrying FQDN option with
// a different domain-name. Server should use existing lease for the second
// request but modify the DNS entries for the lease according to the contents
// of the FQDN sent in the second request.
TEST_F(FqdnDhcpv6SrvTest, processTwoRequests) {
    NakedDhcpv6Srv srv(0);

    // Create a Request message with FQDN option and generate server's
    // response using processRequest function. This will result in the
    // creation of a new lease and the appropriate NameChangeRequest
    // to add both reverse and forward mapping to DNS.
    testProcessMessage(DHCPV6_REQUEST, "myhost.example.com", srv);
    ASSERT_EQ(1, srv.name_change_reqs_.size());
    verifyNameChangeRequest(srv, isc::d2::CHG_ADD, true, true,
                            "2001:db8:1:1::dead:beef",
                            "000201415AA33D1187D148275136FA30300478"
                            "FAAAA3EBD29826B5C907B2C9268A6F52",
                            0, 4000);

    // Client may send another request message with a new domain-name. In this
    // case the same lease will be returned. The existing DNS entry needs to
    // be replaced with a new one. Server should determine that the different
    // FQDN has been already added to the DNS. As a result, the old DNS
    // entries should be removed and the entries for the new domain-name
    // should be added. Therefore, we expect two NameChangeRequests. One to
    // remove the existing entries, one to add new entries.
    testProcessMessage(DHCPV6_REQUEST, "otherhost.example.com", srv);
    ASSERT_EQ(2, srv.name_change_reqs_.size());
    verifyNameChangeRequest(srv, isc::d2::CHG_REMOVE, true, true,
                            "2001:db8:1:1::dead:beef",
                            "000201415AA33D1187D148275136FA30300478"
                            "FAAAA3EBD29826B5C907B2C9268A6F52",
                            0, 4000);
    verifyNameChangeRequest(srv, isc::d2::CHG_ADD, true, true,
                            "2001:db8:1:1::dead:beef",
                            "000201D422AA463306223D269B6CB7AFE7AAD265FC"
                            "EA97F93623019B2E0D14E5323D5A",
                            0, 4000);

}

// Test that client may send Request followed by the Renew, both holding
// FQDN options, but each option holding different domain-name. The Renew
// should result in generation of the two NameChangeRequests, one to remove
// DNS entry added previously when Request was processed, another one to
// add a new entry for the FQDN held in the Renew.
TEST_F(FqdnDhcpv6SrvTest, processRequestRenew) {
    NakedDhcpv6Srv srv(0);

    // Create a Request message with FQDN option and generate server's
    // response using processRequest function. This will result in the
    // creation of a new lease and the appropriate NameChangeRequest
    // to add both reverse and forward mapping to DNS.
    testProcessMessage(DHCPV6_REQUEST, "myhost.example.com", srv);
    ASSERT_EQ(1, srv.name_change_reqs_.size());
    verifyNameChangeRequest(srv, isc::d2::CHG_ADD, true, true,
                            "2001:db8:1:1::dead:beef",
                            "000201415AA33D1187D148275136FA30300478"
                            "FAAAA3EBD29826B5C907B2C9268A6F52",
                            0, 4000);

    // Client may send Renew message with a new domain-name. In this
    // case the same lease will be returned. The existing DNS entry needs to
    // be replaced with a new one. Server should determine that the different
    // FQDN has been already added to the DNS. As a result, the old DNS
    // entries should be removed and the entries for the new domain-name
    // should be added. Therefore, we expect two NameChangeRequests. One to
    // remove the existing entries, one to add new entries.
    testProcessMessage(DHCPV6_RENEW, "otherhost.example.com", srv);
    ASSERT_EQ(2, srv.name_change_reqs_.size());
    verifyNameChangeRequest(srv, isc::d2::CHG_REMOVE, true, true,
                            "2001:db8:1:1::dead:beef",
                            "000201415AA33D1187D148275136FA30300478"
                            "FAAAA3EBD29826B5C907B2C9268A6F52",
                            0, 4000);
    verifyNameChangeRequest(srv, isc::d2::CHG_ADD, true, true,
                            "2001:db8:1:1::dead:beef",
                            "000201D422AA463306223D269B6CB7AFE7AAD265FC"
                            "EA97F93623019B2E0D14E5323D5A",
                            0, 4000);

}

TEST_F(FqdnDhcpv6SrvTest, processRequestRelease) {
    NakedDhcpv6Srv srv(0);

    // Create a Request message with FQDN option and generate server's
    // response using processRequest function. This will result in the
    // creation of a new lease and the appropriate NameChangeRequest
    // to add both reverse and forward mapping to DNS.
    testProcessMessage(DHCPV6_REQUEST, "myhost.example.com", srv);
    ASSERT_EQ(1, srv.name_change_reqs_.size());
    verifyNameChangeRequest(srv, isc::d2::CHG_ADD, true, true,
                            "2001:db8:1:1::dead:beef",
                            "000201415AA33D1187D148275136FA30300478"
                            "FAAAA3EBD29826B5C907B2C9268A6F52",
                            0, 4000);

    // Client may send Release message. In this case the lease should be
    // removed and all existing DNS entries for this lease should be
    // also removed. Therefore, we expect that single NameChangeRequest to
    // remove DNS entries is generated.
    testProcessMessage(DHCPV6_RELEASE, "otherhost.example.com", srv);
    ASSERT_EQ(1, srv.name_change_reqs_.size());
    verifyNameChangeRequest(srv, isc::d2::CHG_REMOVE, true, true,
                            "2001:db8:1:1::dead:beef",
                            "000201415AA33D1187D148275136FA30300478"
                            "FAAAA3EBD29826B5C907B2C9268A6F52",
                            0, 4000);

}


/// @todo: Add more negative tests for processX(), e.g. extend sanityCheck() test
/// to call processX() methods.

}   // end of anonymous namespace<|MERGE_RESOLUTION|>--- conflicted
+++ resolved
@@ -15,11 +15,7 @@
 #include <config.h>
 
 #include <asiolink/io_address.h>
-<<<<<<< HEAD
-#include <config/ccsession.h>
-#include <d2/ncr_msg.h>
-=======
->>>>>>> 598e458c
+#include <dhcp_ddns/ncr_msg.h>
 #include <dhcp/dhcp6.h>
 #include <dhcp/duid.h>
 #include <dhcp/option.h>
@@ -40,11 +36,8 @@
 #include <util/range_utilities.h>
 #include <hooks/server_hooks.h>
 
-<<<<<<< HEAD
+#include <dhcp6/tests/dhcp6_test_utils.h>
 #include <boost/pointer_cast.hpp>
-=======
-#include <dhcp6/tests/dhcp6_test_utils.h>
->>>>>>> 598e458c
 #include <boost/scoped_ptr.hpp>
 #include <gtest/gtest.h>
 #include <unistd.h>
@@ -55,13 +48,8 @@
 using namespace isc;
 using namespace isc::test;
 using namespace isc::asiolink;
-<<<<<<< HEAD
-using namespace isc::config;
-using namespace isc::d2;
-using namespace isc::data;
-=======
->>>>>>> 598e458c
 using namespace isc::dhcp;
+using namespace isc::dhcp_ddns;
 using namespace isc::util;
 using namespace isc::hooks;
 using namespace std;
@@ -70,294 +58,9 @@
 // Maybe it should be isc::test?
 namespace {
 
-<<<<<<< HEAD
 const uint8_t FQDN_FLAG_S = 0x1;
 const uint8_t FQDN_FLAG_O = 0x2;
 const uint8_t FQDN_FLAG_N = 0x4;
-
-class NakedDhcpv6Srv: public Dhcpv6Srv {
-    // "naked" Interface Manager, exposes internal members
-public:
-    NakedDhcpv6Srv(uint16_t port) : Dhcpv6Srv(port) {
-        // Open the "memfile" database for leases
-        std::string memfile = "type=memfile";
-        LeaseMgrFactory::create(memfile);
-    }
-
-    virtual ~NakedDhcpv6Srv() {
-        // Close the lease database
-        LeaseMgrFactory::destroy();
-    }
-
-    using Dhcpv6Srv::processSolicit;
-    using Dhcpv6Srv::processRequest;
-    using Dhcpv6Srv::processRenew;
-    using Dhcpv6Srv::processRelease;
-    using Dhcpv6Srv::processClientFqdn;
-    using Dhcpv6Srv::createNameChangeRequests;
-    using Dhcpv6Srv::createRemovalNameChangeRequest;
-    using Dhcpv6Srv::createStatusCode;
-    using Dhcpv6Srv::selectSubnet;
-    using Dhcpv6Srv::sanityCheck;
-    using Dhcpv6Srv::loadServerID;
-    using Dhcpv6Srv::writeServerID;
-    using Dhcpv6Srv::name_change_reqs_;
-};
-
-static const char* DUID_FILE = "server-id-test.txt";
-
-// test fixture for any tests requiring blank/empty configuration
-// serves as base class for additional tests
-class NakedDhcpv6SrvTest : public ::testing::Test {
-public:
-
-    NakedDhcpv6SrvTest() : rcode_(-1) {
-        // it's ok if that fails. There should not be such a file anyway
-        unlink(DUID_FILE);
-    }
-
-    // Generate IA_NA option with specified parameters
-    boost::shared_ptr<Option6IA> generateIA(uint32_t iaid, uint32_t t1, uint32_t t2) {
-        boost::shared_ptr<Option6IA> ia =
-            boost::shared_ptr<Option6IA>(new Option6IA(D6O_IA_NA, iaid));
-        ia->setT1(t1);
-        ia->setT2(t2);
-        return (ia);
-    }
-
-    /// @brief generates interface-id option, based on text
-    ///
-    /// @param iface_id textual representation of the interface-id content
-    ///
-    /// @return pointer to the option object
-    OptionPtr generateInterfaceId(const string& iface_id) {
-        OptionBuffer tmp(iface_id.begin(), iface_id.end());
-        return OptionPtr(new Option(Option::V6, D6O_INTERFACE_ID, tmp));
-    }
-
-    // Generate client-id option
-    OptionPtr generateClientId(size_t duid_size = 32) {
-
-        OptionBuffer clnt_duid(duid_size);
-        for (int i = 0; i < duid_size; i++) {
-            clnt_duid[i] = 100 + i;
-        }
-
-        duid_ = DuidPtr(new DUID(clnt_duid));
-
-        return (OptionPtr(new Option(Option::V6, D6O_CLIENTID,
-                                     clnt_duid.begin(),
-                                     clnt_duid.begin() + duid_size)));
-    }
-
-    // Checks if server response (ADVERTISE or REPLY) includes proper server-id.
-    void checkServerId(const Pkt6Ptr& rsp, const OptionPtr& expected_srvid) {
-        // check that server included its server-id
-        OptionPtr tmp = rsp->getOption(D6O_SERVERID);
-        EXPECT_EQ(tmp->getType(), expected_srvid->getType() );
-        ASSERT_EQ(tmp->len(), expected_srvid->len() );
-        EXPECT_TRUE(tmp->getData() == expected_srvid->getData());
-    }
-
-    // Checks if server response (ADVERTISE or REPLY) includes proper client-id.
-    void checkClientId(const Pkt6Ptr& rsp, const OptionPtr& expected_clientid) {
-        // check that server included our own client-id
-        OptionPtr tmp = rsp->getOption(D6O_CLIENTID);
-        ASSERT_TRUE(tmp);
-        EXPECT_EQ(expected_clientid->getType(), tmp->getType());
-        ASSERT_EQ(expected_clientid->len(), tmp->len());
-
-        // check that returned client-id is valid
-        EXPECT_TRUE(expected_clientid->getData() == tmp->getData());
-    }
-
-    // Checks if server response is a NAK
-    void checkNakResponse(const Pkt6Ptr& rsp, uint8_t expected_message_type,
-                          uint32_t expected_transid,
-                          uint16_t expected_status_code) {
-        // Check if we get response at all
-        checkResponse(rsp, expected_message_type, expected_transid);
-
-        // Check that IA_NA was returned
-        OptionPtr option_ia_na = rsp->getOption(D6O_IA_NA);
-        ASSERT_TRUE(option_ia_na);
-
-        // check that the status is no address available
-        boost::shared_ptr<Option6IA> ia = boost::dynamic_pointer_cast<Option6IA>(option_ia_na);
-        ASSERT_TRUE(ia);
-
-        checkIA_NAStatusCode(ia, expected_status_code);
-    }
-
-    // Checks that server rejected IA_NA, i.e. that it has no addresses and
-    // that expected status code really appears there. In some limited cases
-    // (reply to RELEASE) it may be used to verify positive case, where
-    // IA_NA response is expected to not include address.
-    //
-    // Status code indicates type of error encountered (in theory it can also
-    // indicate success, but servers typically don't send success status
-    // as this is the default result and it saves bandwidth)
-    void checkIA_NAStatusCode(const boost::shared_ptr<Option6IA>& ia,
-                            uint16_t expected_status_code) {
-        // Make sure there is no address assigned.
-        EXPECT_FALSE(ia->getOption(D6O_IAADDR));
-
-        // T1, T2 should be zeroed
-        EXPECT_EQ(0, ia->getT1());
-        EXPECT_EQ(0, ia->getT2());
-
-        OptionCustomPtr status =
-            boost::dynamic_pointer_cast<OptionCustom>(ia->getOption(D6O_STATUS_CODE));
-
-        // It is ok to not include status success as this is the default behavior
-        if (expected_status_code == STATUS_Success && !status) {
-            return;
-        }
-
-        EXPECT_TRUE(status);
-
-        if (status) {
-            // We don't have dedicated class for status code, so let's just interpret
-            // first 2 bytes as status. Remainder of the status code option content is
-            // just a text explanation what went wrong.
-            EXPECT_EQ(static_cast<uint16_t>(expected_status_code),
-                      status->readInteger<uint16_t>(0));
-        }
-    }
-
-    void checkMsgStatusCode(const Pkt6Ptr& msg, uint16_t expected_status) {
-        OptionCustomPtr status =
-            boost::dynamic_pointer_cast<OptionCustom>(msg->getOption(D6O_STATUS_CODE));
-
-        // It is ok to not include status success as this is the default behavior
-        if (expected_status == STATUS_Success && !status) {
-            return;
-        }
-
-        EXPECT_TRUE(status);
-        if (status) {
-            // We don't have dedicated class for status code, so let's just interpret
-            // first 2 bytes as status. Remainder of the status code option content is
-            // just a text explanation what went wrong.
-            EXPECT_EQ(static_cast<uint16_t>(expected_status),
-                      status->readInteger<uint16_t>(0));
-        }
-    }
-
-    // Basic checks for generated response (message type and transaction-id).
-    void checkResponse(const Pkt6Ptr& rsp, uint8_t expected_message_type,
-                       uint32_t expected_transid) {
-        ASSERT_TRUE(rsp);
-        EXPECT_EQ(expected_message_type, rsp->getType());
-        EXPECT_EQ(expected_transid, rsp->getTransid());
-    }
-
-    // Generates client's packet holding an FQDN option.
-
-    virtual ~NakedDhcpv6SrvTest() {
-        // Let's clean up if there is such a file.
-        unlink(DUID_FILE);
-    };
-
-    // A DUID used in most tests (typically as client-id)
-    DuidPtr duid_;
-
-    int rcode_;
-    ConstElementPtr comment_;
-};
-
-// Provides suport for tests against a preconfigured subnet6
-// extends upon NakedDhcp6SrvTest
-class Dhcpv6SrvTest : public NakedDhcpv6SrvTest {
-public:
-    /// Name of the server-id file (used in server-id tests)
-
-    // these are empty for now, but let's keep them around
-    Dhcpv6SrvTest() {
-        subnet_ = Subnet6Ptr(new Subnet6(IOAddress("2001:db8:1::"), 48, 1000,
-                                         2000, 3000, 4000));
-        pool_ = Pool6Ptr(new Pool6(Pool6::TYPE_IA, IOAddress("2001:db8:1:1::"), 64));
-        subnet_->addPool(pool_);
-
-        CfgMgr::instance().deleteSubnets6();
-        CfgMgr::instance().addSubnet6(subnet_);
-    }
-
-    // Checks that server response (ADVERTISE or REPLY) contains proper IA_NA option
-    // It returns IAADDR option for each chaining with checkIAAddr method.
-    boost::shared_ptr<Option6IAAddr> checkIA_NA(const Pkt6Ptr& rsp, uint32_t expected_iaid,
-                                            uint32_t expected_t1, uint32_t expected_t2) {
-        OptionPtr tmp = rsp->getOption(D6O_IA_NA);
-        // Can't use ASSERT_TRUE() in method that returns something
-        if (!tmp) {
-            ADD_FAILURE() << "IA_NA option not present in response";
-            return (boost::shared_ptr<Option6IAAddr>());
-        }
-
-        boost::shared_ptr<Option6IA> ia = boost::dynamic_pointer_cast<Option6IA>(tmp);
-        if (!ia) {
-            ADD_FAILURE() << "IA_NA cannot convert option ptr to Option6";
-            return (boost::shared_ptr<Option6IAAddr>());
-        }
-
-        EXPECT_EQ(expected_iaid, ia->getIAID());
-        EXPECT_EQ(expected_t1, ia->getT1());
-        EXPECT_EQ(expected_t2, ia->getT2());
-
-        tmp = ia->getOption(D6O_IAADDR);
-        boost::shared_ptr<Option6IAAddr> addr = boost::dynamic_pointer_cast<Option6IAAddr>(tmp);
-        return (addr);
-    }
-
-    // Check that generated IAADDR option contains expected address
-    // and lifetime values match the configured subnet
-    void checkIAAddr(const boost::shared_ptr<Option6IAAddr>& addr,
-                     const IOAddress& expected_addr,
-                     uint32_t /* expected_preferred */,
-                     uint32_t /* expected_valid */) {
-
-        // Check that the assigned address is indeed from the configured pool.
-        // Note that when comparing addresses, we compare the textual
-        // representation. IOAddress does not support being streamed to
-        // an ostream, which means it can't be used in EXPECT_EQ.
-        EXPECT_TRUE(subnet_->inPool(addr->getAddress()));
-        EXPECT_EQ(expected_addr.toText(), addr->getAddress().toText());
-        EXPECT_EQ(addr->getPreferred(), subnet_->getPreferred());
-        EXPECT_EQ(addr->getValid(), subnet_->getValid());
-    }
-
-    // Checks if the lease sent to client is present in the database
-    // and is valid when checked agasint the configured subnet
-    Lease6Ptr checkLease(const DuidPtr& duid, const OptionPtr& ia_na,
-                         boost::shared_ptr<Option6IAAddr> addr) {
-        boost::shared_ptr<Option6IA> ia = boost::dynamic_pointer_cast<Option6IA>(ia_na);
-
-        Lease6Ptr lease = LeaseMgrFactory::instance().getLease6(addr->getAddress());
-        if (!lease) {
-            cout << "Lease for " << addr->getAddress().toText()
-                 << " not found in the database backend.";
-            return (Lease6Ptr());
-        }
-
-        EXPECT_EQ(addr->getAddress().toText(), lease->addr_.toText());
-        EXPECT_TRUE(*lease->duid_ == *duid);
-        EXPECT_EQ(ia->getIAID(), lease->iaid_);
-        EXPECT_EQ(subnet_->getID(), lease->subnet_id_);
-
-        return (lease);
-    }
-
-    ~Dhcpv6SrvTest() {
-        CfgMgr::instance().deleteSubnets6();
-    };
-
-    // A subnet used in most tests
-    Subnet6Ptr subnet_;
-
-    // A pool used in most tests
-    Pool6Ptr pool_;
-
-};
 
 class FqdnDhcpv6SrvTest : public Dhcpv6SrvTest {
 public:
@@ -577,7 +280,7 @@
 
     // Verify that NameChangeRequest holds valid values.
     void verifyNameChangeRequest(NakedDhcpv6Srv& srv,
-                                 const isc::d2::NameChangeType type,
+                                 const isc::dhcp_ddns::NameChangeType type,
                                  const bool reverse, const bool forward,
                                  const std::string& addr,
                                  const std::string& dhcid,
@@ -591,15 +294,14 @@
         EXPECT_EQ(dhcid, ncr.getDhcid().toStr());
         EXPECT_EQ(expires, ncr.getLeaseExpiresOn());
         EXPECT_EQ(len, ncr.getLeaseLength());
-        EXPECT_EQ(isc::d2::ST_NEW, ncr.getStatus());
+        EXPECT_EQ(isc::dhcp_ddns::ST_NEW, ncr.getStatus());
         srv.name_change_reqs_.pop();
     }
 
     Lease6Ptr lease_;
+
 };
 
-=======
->>>>>>> 598e458c
 // This test verifies that incoming SOLICIT can be handled properly when
 // there are no subnets configured.
 //
@@ -2159,17 +1861,20 @@
     // Verify that NameChangeRequests are correct. Each call to the
     // verifyNameChangeRequest will pop verified request from the queue.
 
-    verifyNameChangeRequest(srv, isc::d2::CHG_ADD, true, true, "2001:db8:1::1",
+    verifyNameChangeRequest(srv, isc::dhcp_ddns::CHG_ADD, true, true,
+                            "2001:db8:1::1",
                             "000201415AA33D1187D148275136FA30300478"
                             "FAAAA3EBD29826B5C907B2C9268A6F52",
                             0, 500);
 
-    verifyNameChangeRequest(srv, isc::d2::CHG_ADD, true, true, "2001:db8:1::2",
+    verifyNameChangeRequest(srv, isc::dhcp_ddns::CHG_ADD, true, true,
+                            "2001:db8:1::2",
                             "000201415AA33D1187D148275136FA30300478"
                             "FAAAA3EBD29826B5C907B2C9268A6F52",
                             0, 500);
 
-    verifyNameChangeRequest(srv, isc::d2::CHG_ADD, true, true, "2001:db8:1::3",
+    verifyNameChangeRequest(srv, isc::dhcp_ddns::CHG_ADD, true, true,
+                            "2001:db8:1::3",
                             "000201415AA33D1187D148275136FA30300478"
                             "FAAAA3EBD29826B5C907B2C9268A6F52",
                             0, 500);
@@ -2189,7 +1894,7 @@
 
     ASSERT_EQ(1, srv.name_change_reqs_.size());
 
-    verifyNameChangeRequest(srv, isc::d2::CHG_REMOVE, true, true,
+    verifyNameChangeRequest(srv, isc::dhcp_ddns::CHG_REMOVE, true, true,
                             "2001:db8:1::1",
                             "000201415AA33D1187D148275136FA30300478"
                             "FAAAA3EBD29826B5C907B2C9268A6F52",
@@ -2210,7 +1915,7 @@
 
     ASSERT_EQ(1, srv.name_change_reqs_.size());
 
-    verifyNameChangeRequest(srv, isc::d2::CHG_REMOVE, true, false,
+    verifyNameChangeRequest(srv, isc::dhcp_ddns::CHG_REMOVE, true, false,
                             "2001:db8:1::1",
                             "000201415AA33D1187D148275136FA30300478"
                             "FAAAA3EBD29826B5C907B2C9268A6F52",
@@ -2289,7 +1994,7 @@
     // to add both reverse and forward mapping to DNS.
     testProcessMessage(DHCPV6_REQUEST, "myhost.example.com", srv);
     ASSERT_EQ(1, srv.name_change_reqs_.size());
-    verifyNameChangeRequest(srv, isc::d2::CHG_ADD, true, true,
+    verifyNameChangeRequest(srv, isc::dhcp_ddns::CHG_ADD, true, true,
                             "2001:db8:1:1::dead:beef",
                             "000201415AA33D1187D148275136FA30300478"
                             "FAAAA3EBD29826B5C907B2C9268A6F52",
@@ -2304,12 +2009,12 @@
     // remove the existing entries, one to add new entries.
     testProcessMessage(DHCPV6_REQUEST, "otherhost.example.com", srv);
     ASSERT_EQ(2, srv.name_change_reqs_.size());
-    verifyNameChangeRequest(srv, isc::d2::CHG_REMOVE, true, true,
+    verifyNameChangeRequest(srv, isc::dhcp_ddns::CHG_REMOVE, true, true,
                             "2001:db8:1:1::dead:beef",
                             "000201415AA33D1187D148275136FA30300478"
                             "FAAAA3EBD29826B5C907B2C9268A6F52",
                             0, 4000);
-    verifyNameChangeRequest(srv, isc::d2::CHG_ADD, true, true,
+    verifyNameChangeRequest(srv, isc::dhcp_ddns::CHG_ADD, true, true,
                             "2001:db8:1:1::dead:beef",
                             "000201D422AA463306223D269B6CB7AFE7AAD265FC"
                             "EA97F93623019B2E0D14E5323D5A",
@@ -2331,7 +2036,7 @@
     // to add both reverse and forward mapping to DNS.
     testProcessMessage(DHCPV6_REQUEST, "myhost.example.com", srv);
     ASSERT_EQ(1, srv.name_change_reqs_.size());
-    verifyNameChangeRequest(srv, isc::d2::CHG_ADD, true, true,
+    verifyNameChangeRequest(srv, isc::dhcp_ddns::CHG_ADD, true, true,
                             "2001:db8:1:1::dead:beef",
                             "000201415AA33D1187D148275136FA30300478"
                             "FAAAA3EBD29826B5C907B2C9268A6F52",
@@ -2346,12 +2051,12 @@
     // remove the existing entries, one to add new entries.
     testProcessMessage(DHCPV6_RENEW, "otherhost.example.com", srv);
     ASSERT_EQ(2, srv.name_change_reqs_.size());
-    verifyNameChangeRequest(srv, isc::d2::CHG_REMOVE, true, true,
+    verifyNameChangeRequest(srv, isc::dhcp_ddns::CHG_REMOVE, true, true,
                             "2001:db8:1:1::dead:beef",
                             "000201415AA33D1187D148275136FA30300478"
                             "FAAAA3EBD29826B5C907B2C9268A6F52",
                             0, 4000);
-    verifyNameChangeRequest(srv, isc::d2::CHG_ADD, true, true,
+    verifyNameChangeRequest(srv, isc::dhcp_ddns::CHG_ADD, true, true,
                             "2001:db8:1:1::dead:beef",
                             "000201D422AA463306223D269B6CB7AFE7AAD265FC"
                             "EA97F93623019B2E0D14E5323D5A",
@@ -2368,7 +2073,7 @@
     // to add both reverse and forward mapping to DNS.
     testProcessMessage(DHCPV6_REQUEST, "myhost.example.com", srv);
     ASSERT_EQ(1, srv.name_change_reqs_.size());
-    verifyNameChangeRequest(srv, isc::d2::CHG_ADD, true, true,
+    verifyNameChangeRequest(srv, isc::dhcp_ddns::CHG_ADD, true, true,
                             "2001:db8:1:1::dead:beef",
                             "000201415AA33D1187D148275136FA30300478"
                             "FAAAA3EBD29826B5C907B2C9268A6F52",
@@ -2380,7 +2085,7 @@
     // remove DNS entries is generated.
     testProcessMessage(DHCPV6_RELEASE, "otherhost.example.com", srv);
     ASSERT_EQ(1, srv.name_change_reqs_.size());
-    verifyNameChangeRequest(srv, isc::d2::CHG_REMOVE, true, true,
+    verifyNameChangeRequest(srv, isc::dhcp_ddns::CHG_REMOVE, true, true,
                             "2001:db8:1:1::dead:beef",
                             "000201415AA33D1187D148275136FA30300478"
                             "FAAAA3EBD29826B5C907B2C9268A6F52",
