--- conflicted
+++ resolved
@@ -1,9 +1,4 @@
-<<<<<<< HEAD
-SUBDIRS = bind10 bindctl cfgmgr loadzone msgq host cmdctl auth recurse xfrin \
-	xfrout usermgr zonemgr stats tests
-=======
 SUBDIRS = bind10 bindctl cfgmgr loadzone msgq host cmdctl auth xfrin xfrout \
 	usermgr zonemgr stats tests recurse
->>>>>>> 81cfe6b6
 
 check-recursive: all-recursive