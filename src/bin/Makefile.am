--- conflicted
+++ resolved
@@ -1,8 +1,4 @@
 SUBDIRS = bind10 bindctl cfgmgr loadzone msgq host cmdctl auth xfrin xfrout \
-<<<<<<< HEAD
-	usermgr zonemgr stats tests resolver
-=======
-	usermgr zonemgr stats tests sockcreator
->>>>>>> fa743a8d
+	usermgr zonemgr stats tests resolver sockcreator
 
 check-recursive: all-recursive