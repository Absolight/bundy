--- conflicted
+++ resolved
@@ -28,7 +28,6 @@
 namespace auth {
 
 void
-<<<<<<< HEAD
 Query::getAdditional(const isc::datasrc::Zone& zone,
                      const isc::dns::RRset& rrset) const
 {
@@ -65,7 +64,10 @@
     if (aaaa_result.code == Zone::SUCCESS) {
         response_.addRRset(Message::SECTION_ADDITIONAL,
                      boost::const_pointer_cast<RRset>(aaaa_result.rrset));
-=======
+    }
+}
+
+void
 Query::putSOA(const Zone& zone) const {
     Zone::FindResult soa_result(zone.find(zone.getOrigin(),
         RRType::SOA()));
@@ -80,7 +82,6 @@
          */
         response_.addRRset(Message::SECTION_AUTHORITY,
             boost::const_pointer_cast<RRset>(soa_result.rrset));
->>>>>>> c708d579
     }
 }
 
